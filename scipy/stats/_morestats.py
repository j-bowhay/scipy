--- conflicted
+++ resolved
@@ -293,33 +293,18 @@
     if n > 4 or n < 1:
         raise ValueError("k-statistics only supported for 1<=n<=4")
     n = int(n)
-<<<<<<< HEAD
-    S = xp.zeros(n + 1, dtype=xp.float64)
-    data = xp.reshape(data, (-1,))
-    N = data.shape[0]
-=======
     data = np.asarray(data)
     if axis is None:
         data = ravel(data)
         axis = 0
 
     N = data.shape[axis]
->>>>>>> f89e7eda
 
     # raise ValueError on empty input
     if N == 0:
         raise ValueError("Data input must not be empty")
 
-<<<<<<< HEAD
-    # on nan input, return nan without warning
-    if xp.isnan(xp.sum(data)):
-        return _get_nan(data, xp=xp)
-
-    for k in range(1, n + 1):
-        S[k] = xp.sum(data**k, axis=0)
-=======
     S = [None] + [np.sum(data**k, axis=axis) for k in range(1, n + 1)]
->>>>>>> f89e7eda
     if n == 1:
         return S[1] * 1.0/N
     elif n == 2:
@@ -381,13 +366,6 @@
                      \frac{72 n \kappa^2_{2} \kappa_4}{(n - 1) (n - 2)} +
                      \frac{144 n \kappa_{2} \kappa^2_{3}}{(n - 1) (n - 2)} +
                      \frac{24 (n + 1) n \kappa^4_{2}}{(n - 1) (n - 2) (n - 3)}
-<<<<<<< HEAD
-    """
-    xp = array_namespace(data)
-    xp.asarray(data)
-    data = xp.reshape(data, (-1,))
-    N = data.shape[0]
-=======
     """  # noqa: E501
     data = np.asarray(data)
     if axis is None:
@@ -395,7 +373,6 @@
         axis = 0
     N = data.shape[axis]
 
->>>>>>> f89e7eda
     if n == 1:
         return kstat(data, n=2, axis=axis) * 1.0/N
     elif n == 2:

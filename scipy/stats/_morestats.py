from __future__ import annotations
import math
import warnings
from collections import namedtuple

import numpy as np
from numpy import (isscalar, r_, log, around, unique, asarray, zeros,
                   arange, sort, amin, amax, sqrt, array, atleast_1d,  # noqa: F401
                   compress, pi, exp, ravel, count_nonzero, sin, cos,  # noqa: F401
                   arctan2, hypot)  # noqa: F401

from scipy import optimize, special, interpolate, stats
from scipy._lib._bunch import _make_tuple_bunch
from scipy._lib._util import _rename_parameter, _contains_nan, _get_nan
<<<<<<< HEAD
from scipy._lib._array_api import array_namespace
=======
from scipy._lib._array_api import array_namespace, xp_minimum, size as xp_size
>>>>>>> 1464ae12

from ._ansari_swilk_statistics import gscale, swilk
from . import _stats_py, _wilcoxon
from ._fit import FitResult
from ._stats_py import find_repeats, _get_pvalue, SignificanceResult  # noqa: F401
from .contingency import chi2_contingency
from . import distributions
from ._distn_infrastructure import rv_generic
from ._axis_nan_policy import _axis_nan_policy_factory


__all__ = ['mvsdist',
           'bayes_mvs', 'kstat', 'kstatvar', 'probplot', 'ppcc_max', 'ppcc_plot',
           'boxcox_llf', 'boxcox', 'boxcox_normmax', 'boxcox_normplot',
           'shapiro', 'anderson', 'ansari', 'bartlett', 'levene',
           'fligner', 'mood', 'wilcoxon', 'median_test',
           'circmean', 'circvar', 'circstd', 'anderson_ksamp',
           'yeojohnson_llf', 'yeojohnson', 'yeojohnson_normmax',
           'yeojohnson_normplot', 'directional_stats',
           'false_discovery_control'
           ]


Mean = namedtuple('Mean', ('statistic', 'minmax'))
Variance = namedtuple('Variance', ('statistic', 'minmax'))
Std_dev = namedtuple('Std_dev', ('statistic', 'minmax'))


def bayes_mvs(data, alpha=0.90):
    r"""
    Bayesian confidence intervals for the mean, var, and std.

    Parameters
    ----------
    data : array_like
        Input data, if multi-dimensional it is flattened to 1-D by `bayes_mvs`.
        Requires 2 or more data points.
    alpha : float, optional
        Probability that the returned confidence interval contains
        the true parameter.

    Returns
    -------
    mean_cntr, var_cntr, std_cntr : tuple
        The three results are for the mean, variance and standard deviation,
        respectively.  Each result is a tuple of the form::

            (center, (lower, upper))

        with `center` the mean of the conditional pdf of the value given the
        data, and `(lower, upper)` a confidence interval, centered on the
        median, containing the estimate to a probability ``alpha``.

    See Also
    --------
    mvsdist

    Notes
    -----
    Each tuple of mean, variance, and standard deviation estimates represent
    the (center, (lower, upper)) with center the mean of the conditional pdf
    of the value given the data and (lower, upper) is a confidence interval
    centered on the median, containing the estimate to a probability
    ``alpha``.

    Converts data to 1-D and assumes all data has the same mean and variance.
    Uses Jeffrey's prior for variance and std.

    Equivalent to ``tuple((x.mean(), x.interval(alpha)) for x in mvsdist(dat))``

    References
    ----------
    T.E. Oliphant, "A Bayesian perspective on estimating mean, variance, and
    standard-deviation from data", https://scholarsarchive.byu.edu/facpub/278,
    2006.

    Examples
    --------
    First a basic example to demonstrate the outputs:

    >>> from scipy import stats
    >>> data = [6, 9, 12, 7, 8, 8, 13]
    >>> mean, var, std = stats.bayes_mvs(data)
    >>> mean
    Mean(statistic=9.0, minmax=(7.103650222612533, 10.896349777387467))
    >>> var
    Variance(statistic=10.0, minmax=(3.176724206..., 24.45910382...))
    >>> std
    Std_dev(statistic=2.9724954732045084,
            minmax=(1.7823367265645143, 4.945614605014631))

    Now we generate some normally distributed random data, and get estimates of
    mean and standard deviation with 95% confidence intervals for those
    estimates:

    >>> n_samples = 100000
    >>> data = stats.norm.rvs(size=n_samples)
    >>> res_mean, res_var, res_std = stats.bayes_mvs(data, alpha=0.95)

    >>> import matplotlib.pyplot as plt
    >>> fig = plt.figure()
    >>> ax = fig.add_subplot(111)
    >>> ax.hist(data, bins=100, density=True, label='Histogram of data')
    >>> ax.vlines(res_mean.statistic, 0, 0.5, colors='r', label='Estimated mean')
    >>> ax.axvspan(res_mean.minmax[0],res_mean.minmax[1], facecolor='r',
    ...            alpha=0.2, label=r'Estimated mean (95% limits)')
    >>> ax.vlines(res_std.statistic, 0, 0.5, colors='g', label='Estimated scale')
    >>> ax.axvspan(res_std.minmax[0],res_std.minmax[1], facecolor='g', alpha=0.2,
    ...            label=r'Estimated scale (95% limits)')

    >>> ax.legend(fontsize=10)
    >>> ax.set_xlim([-4, 4])
    >>> ax.set_ylim([0, 0.5])
    >>> plt.show()

    """
    m, v, s = mvsdist(data)
    if alpha >= 1 or alpha <= 0:
        raise ValueError(f"0 < alpha < 1 is required, but {alpha=} was given.")

    m_res = Mean(m.mean(), m.interval(alpha))
    v_res = Variance(v.mean(), v.interval(alpha))
    s_res = Std_dev(s.mean(), s.interval(alpha))

    return m_res, v_res, s_res


def mvsdist(data):
    """
    'Frozen' distributions for mean, variance, and standard deviation of data.

    Parameters
    ----------
    data : array_like
        Input array. Converted to 1-D using ravel.
        Requires 2 or more data-points.

    Returns
    -------
    mdist : "frozen" distribution object
        Distribution object representing the mean of the data.
    vdist : "frozen" distribution object
        Distribution object representing the variance of the data.
    sdist : "frozen" distribution object
        Distribution object representing the standard deviation of the data.

    See Also
    --------
    bayes_mvs

    Notes
    -----
    The return values from ``bayes_mvs(data)`` is equivalent to
    ``tuple((x.mean(), x.interval(0.90)) for x in mvsdist(data))``.

    In other words, calling ``<dist>.mean()`` and ``<dist>.interval(0.90)``
    on the three distribution objects returned from this function will give
    the same results that are returned from `bayes_mvs`.

    References
    ----------
    T.E. Oliphant, "A Bayesian perspective on estimating mean, variance, and
    standard-deviation from data", https://scholarsarchive.byu.edu/facpub/278,
    2006.

    Examples
    --------
    >>> from scipy import stats
    >>> data = [6, 9, 12, 7, 8, 8, 13]
    >>> mean, var, std = stats.mvsdist(data)

    We now have frozen distribution objects "mean", "var" and "std" that we can
    examine:

    >>> mean.mean()
    9.0
    >>> mean.interval(0.95)
    (6.6120585482655692, 11.387941451734431)
    >>> mean.std()
    1.1952286093343936

    """
    x = ravel(data)
    n = len(x)
    if n < 2:
        raise ValueError("Need at least 2 data-points.")
    xbar = x.mean()
    C = x.var()
    if n > 1000:  # gaussian approximations for large n
        mdist = distributions.norm(loc=xbar, scale=math.sqrt(C / n))
        sdist = distributions.norm(loc=math.sqrt(C), scale=math.sqrt(C / (2. * n)))
        vdist = distributions.norm(loc=C, scale=math.sqrt(2.0 / n) * C)
    else:
        nm1 = n - 1
        fac = n * C / 2.
        val = nm1 / 2.
        mdist = distributions.t(nm1, loc=xbar, scale=math.sqrt(C / nm1))
        sdist = distributions.gengamma(val, -2, scale=math.sqrt(fac))
        vdist = distributions.invgamma(val, scale=fac)
    return mdist, vdist, sdist


@_axis_nan_policy_factory(
    lambda x: x, result_to_tuple=lambda x: (x,), n_outputs=1, default_axis=None
)
def kstat(data, n=2):
    r"""
    Return the nth k-statistic (1<=n<=4 so far).

    The nth k-statistic k_n is the unique symmetric unbiased estimator of the
    nth cumulant kappa_n.

    Parameters
    ----------
    data : array_like
        Input array. Note that n-D input gets flattened.
    n : int, {1, 2, 3, 4}, optional
        Default is equal to 2.

    Returns
    -------
    kstat : float
        The nth k-statistic.

    See Also
    --------
    kstatvar : Returns an unbiased estimator of the variance of the k-statistic
    moment : Returns the n-th central moment about the mean for a sample.

    Notes
    -----
    For a sample size n, the first few k-statistics are given by:

    .. math::

        k_{1} = \mu
        k_{2} = \frac{n}{n-1} m_{2}
        k_{3} = \frac{ n^{2} } {(n-1) (n-2)} m_{3}
        k_{4} = \frac{ n^{2} [(n + 1)m_{4} - 3(n - 1) m^2_{2}]} {(n-1) (n-2) (n-3)}

    where :math:`\mu` is the sample mean, :math:`m_2` is the sample
    variance, and :math:`m_i` is the i-th sample central moment.

    References
    ----------
    http://mathworld.wolfram.com/k-Statistic.html

    http://mathworld.wolfram.com/Cumulant.html

    Examples
    --------
    >>> from scipy import stats
    >>> from numpy.random import default_rng
    >>> rng = default_rng()

    As sample size increases, n-th moment and n-th k-statistic converge to the
    same number (although they aren't identical). In the case of the normal
    distribution, they converge to zero.

    >>> for n in [2, 3, 4, 5, 6, 7]:
    ...     x = rng.normal(size=10**n)
    ...     m, k = stats.moment(x, 3), stats.kstat(x, 3)
    ...     print("%.3g %.3g %.3g" % (m, k, m-k))
    -0.631 -0.651 0.0194  # random
    0.0282 0.0283 -8.49e-05
    -0.0454 -0.0454 1.36e-05
    7.53e-05 7.53e-05 -2.26e-09
    0.00166 0.00166 -4.99e-09
    -2.88e-06 -2.88e-06 8.63e-13
    """
    xp = array_namespace(data)
    data = xp.asarray(data)
    if n > 4 or n < 1:
        raise ValueError("k-statistics only supported for 1<=n<=4")
    n = int(n)
    S = xp.zeros(n + 1, dtype=xp.float64)
    data = xp.reshape(data, (-1,))
    N = data.shape[0]

    # raise ValueError on empty input
    if N == 0:
        raise ValueError("Data input must not be empty")

    # on nan input, return nan without warning
    if xp.isnan(xp.sum(data)):
        return xp.nan

    for k in range(1, n + 1):
        S[k] = xp.sum(data**k, axis=0)
    if n == 1:
        return S[1] * 1.0/N
    elif n == 2:
        return (N*S[2] - S[1]**2.0) / (N*(N - 1.0))
    elif n == 3:
        return (2*S[1]**3 - 3*N*S[1]*S[2] + N*N*S[3]) / (N*(N - 1.0)*(N - 2.0))
    elif n == 4:
        return ((-6*S[1]**4 + 12*N*S[1]**2 * S[2] - 3*N*(N-1.0)*S[2]**2 -
                 4*N*(N+1)*S[1]*S[3] + N*N*(N+1)*S[4]) /
                (N*(N-1.0)*(N-2.0)*(N-3.0)))
    else:
        raise ValueError("Should not be here.")


@_axis_nan_policy_factory(
    lambda x: x, result_to_tuple=lambda x: (x,), n_outputs=1, default_axis=None
)
def kstatvar(data, n=2):
    r"""Return an unbiased estimator of the variance of the k-statistic.

    See `kstat` for more details of the k-statistic.

    Parameters
    ----------
    data : array_like
        Input array. Note that n-D input gets flattened.
    n : int, {1, 2}, optional
        Default is equal to 2.

    Returns
    -------
    kstatvar : float
        The nth k-statistic variance.

    See Also
    --------
    kstat : Returns the n-th k-statistic.
    moment : Returns the n-th central moment about the mean for a sample.

    Notes
    -----
    The variances of the first few k-statistics are given by:

    .. math::

        var(k_{1}) = \frac{\kappa^2}{n}
        var(k_{2}) = \frac{\kappa^4}{n} + \frac{2\kappa^2_{2}}{n - 1}
        var(k_{3}) = \frac{\kappa^6}{n} + \frac{9 \kappa_2 \kappa_4}{n - 1} +
                     \frac{9 \kappa^2_{3}}{n - 1} +
                     \frac{6 n \kappa^3_{2}}{(n-1) (n-2)}
        var(k_{4}) = \frac{\kappa^8}{n} + \frac{16 \kappa_2 \kappa_6}{n - 1} +
                     \frac{48 \kappa_{3} \kappa_5}{n - 1} +
                     \frac{34 \kappa^2_{4}}{n-1} +
                     \frac{72 n \kappa^2_{2} \kappa_4}{(n - 1) (n - 2)} +
                     \frac{144 n \kappa_{2} \kappa^2_{3}}{(n - 1) (n - 2)} +
                     \frac{24 (n + 1) n \kappa^4_{2}}{(n - 1) (n - 2) (n - 3)}
    """
    xp = array_namespace(data)
    xp.asarray(data)
    data = xp.reshape(data, (-1,))
    N = data.shape[0]
    if n == 1:
        return kstat(data, n=2) * 1.0/N
    elif n == 2:
        k2 = kstat(data, n=2)
        k4 = kstat(data, n=4)
        return (2*N*k2**2 + (N-1)*k4) / (N*(N+1))
    else:
        raise ValueError("Only n=1 or n=2 supported.")


def _calc_uniform_order_statistic_medians(n):
    """Approximations of uniform order statistic medians.

    Parameters
    ----------
    n : int
        Sample size.

    Returns
    -------
    v : 1d float array
        Approximations of the order statistic medians.

    References
    ----------
    .. [1] James J. Filliben, "The Probability Plot Correlation Coefficient
           Test for Normality", Technometrics, Vol. 17, pp. 111-117, 1975.

    Examples
    --------
    Order statistics of the uniform distribution on the unit interval
    are marginally distributed according to beta distributions.
    The expectations of these order statistic are evenly spaced across
    the interval, but the distributions are skewed in a way that
    pushes the medians slightly towards the endpoints of the unit interval:

    >>> import numpy as np
    >>> n = 4
    >>> k = np.arange(1, n+1)
    >>> from scipy.stats import beta
    >>> a = k
    >>> b = n-k+1
    >>> beta.mean(a, b)
    array([0.2, 0.4, 0.6, 0.8])
    >>> beta.median(a, b)
    array([0.15910358, 0.38572757, 0.61427243, 0.84089642])

    The Filliben approximation uses the exact medians of the smallest
    and greatest order statistics, and the remaining medians are approximated
    by points spread evenly across a sub-interval of the unit interval:

    >>> from scipy.stats._morestats import _calc_uniform_order_statistic_medians
    >>> _calc_uniform_order_statistic_medians(n)
    array([0.15910358, 0.38545246, 0.61454754, 0.84089642])

    This plot shows the skewed distributions of the order statistics
    of a sample of size four from a uniform distribution on the unit interval:

    >>> import matplotlib.pyplot as plt
    >>> x = np.linspace(0.0, 1.0, num=50, endpoint=True)
    >>> pdfs = [beta.pdf(x, a[i], b[i]) for i in range(n)]
    >>> plt.figure()
    >>> plt.plot(x, pdfs[0], x, pdfs[1], x, pdfs[2], x, pdfs[3])

    """
    v = np.empty(n, dtype=np.float64)
    v[-1] = 0.5**(1.0 / n)
    v[0] = 1 - v[-1]
    i = np.arange(2, n)
    v[1:-1] = (i - 0.3175) / (n + 0.365)
    return v


def _parse_dist_kw(dist, enforce_subclass=True):
    """Parse `dist` keyword.

    Parameters
    ----------
    dist : str or stats.distributions instance.
        Several functions take `dist` as a keyword, hence this utility
        function.
    enforce_subclass : bool, optional
        If True (default), `dist` needs to be a
        `_distn_infrastructure.rv_generic` instance.
        It can sometimes be useful to set this keyword to False, if a function
        wants to accept objects that just look somewhat like such an instance
        (for example, they have a ``ppf`` method).

    """
    if isinstance(dist, rv_generic):
        pass
    elif isinstance(dist, str):
        try:
            dist = getattr(distributions, dist)
        except AttributeError as e:
            raise ValueError(f"{dist} is not a valid distribution name") from e
    elif enforce_subclass:
        msg = ("`dist` should be a stats.distributions instance or a string "
               "with the name of such a distribution.")
        raise ValueError(msg)

    return dist


def _add_axis_labels_title(plot, xlabel, ylabel, title):
    """Helper function to add axes labels and a title to stats plots."""
    try:
        if hasattr(plot, 'set_title'):
            # Matplotlib Axes instance or something that looks like it
            plot.set_title(title)
            plot.set_xlabel(xlabel)
            plot.set_ylabel(ylabel)
        else:
            # matplotlib.pyplot module
            plot.title(title)
            plot.xlabel(xlabel)
            plot.ylabel(ylabel)
    except Exception:
        # Not an MPL object or something that looks (enough) like it.
        # Don't crash on adding labels or title
        pass


def probplot(x, sparams=(), dist='norm', fit=True, plot=None, rvalue=False):
    """
    Calculate quantiles for a probability plot, and optionally show the plot.

    Generates a probability plot of sample data against the quantiles of a
    specified theoretical distribution (the normal distribution by default).
    `probplot` optionally calculates a best-fit line for the data and plots the
    results using Matplotlib or a given plot function.

    Parameters
    ----------
    x : array_like
        Sample/response data from which `probplot` creates the plot.
    sparams : tuple, optional
        Distribution-specific shape parameters (shape parameters plus location
        and scale).
    dist : str or stats.distributions instance, optional
        Distribution or distribution function name. The default is 'norm' for a
        normal probability plot.  Objects that look enough like a
        stats.distributions instance (i.e. they have a ``ppf`` method) are also
        accepted.
    fit : bool, optional
        Fit a least-squares regression (best-fit) line to the sample data if
        True (default).
    plot : object, optional
        If given, plots the quantiles.
        If given and `fit` is True, also plots the least squares fit.
        `plot` is an object that has to have methods "plot" and "text".
        The `matplotlib.pyplot` module or a Matplotlib Axes object can be used,
        or a custom object with the same methods.
        Default is None, which means that no plot is created.
    rvalue : bool, optional
        If `plot` is provided and `fit` is True, setting `rvalue` to True
        includes the coefficient of determination on the plot.
        Default is False.

    Returns
    -------
    (osm, osr) : tuple of ndarrays
        Tuple of theoretical quantiles (osm, or order statistic medians) and
        ordered responses (osr).  `osr` is simply sorted input `x`.
        For details on how `osm` is calculated see the Notes section.
    (slope, intercept, r) : tuple of floats, optional
        Tuple  containing the result of the least-squares fit, if that is
        performed by `probplot`. `r` is the square root of the coefficient of
        determination.  If ``fit=False`` and ``plot=None``, this tuple is not
        returned.

    Notes
    -----
    Even if `plot` is given, the figure is not shown or saved by `probplot`;
    ``plt.show()`` or ``plt.savefig('figname.png')`` should be used after
    calling `probplot`.

    `probplot` generates a probability plot, which should not be confused with
    a Q-Q or a P-P plot.  Statsmodels has more extensive functionality of this
    type, see ``statsmodels.api.ProbPlot``.

    The formula used for the theoretical quantiles (horizontal axis of the
    probability plot) is Filliben's estimate::

        quantiles = dist.ppf(val), for

                0.5**(1/n),                  for i = n
          val = (i - 0.3175) / (n + 0.365),  for i = 2, ..., n-1
                1 - 0.5**(1/n),              for i = 1

    where ``i`` indicates the i-th ordered value and ``n`` is the total number
    of values.

    Examples
    --------
    >>> import numpy as np
    >>> from scipy import stats
    >>> import matplotlib.pyplot as plt
    >>> nsample = 100
    >>> rng = np.random.default_rng()

    A t distribution with small degrees of freedom:

    >>> ax1 = plt.subplot(221)
    >>> x = stats.t.rvs(3, size=nsample, random_state=rng)
    >>> res = stats.probplot(x, plot=plt)

    A t distribution with larger degrees of freedom:

    >>> ax2 = plt.subplot(222)
    >>> x = stats.t.rvs(25, size=nsample, random_state=rng)
    >>> res = stats.probplot(x, plot=plt)

    A mixture of two normal distributions with broadcasting:

    >>> ax3 = plt.subplot(223)
    >>> x = stats.norm.rvs(loc=[0,5], scale=[1,1.5],
    ...                    size=(nsample//2,2), random_state=rng).ravel()
    >>> res = stats.probplot(x, plot=plt)

    A standard normal distribution:

    >>> ax4 = plt.subplot(224)
    >>> x = stats.norm.rvs(loc=0, scale=1, size=nsample, random_state=rng)
    >>> res = stats.probplot(x, plot=plt)

    Produce a new figure with a loggamma distribution, using the ``dist`` and
    ``sparams`` keywords:

    >>> fig = plt.figure()
    >>> ax = fig.add_subplot(111)
    >>> x = stats.loggamma.rvs(c=2.5, size=500, random_state=rng)
    >>> res = stats.probplot(x, dist=stats.loggamma, sparams=(2.5,), plot=ax)
    >>> ax.set_title("Probplot for loggamma dist with shape parameter 2.5")

    Show the results with Matplotlib:

    >>> plt.show()

    """
    x = np.asarray(x)
    if x.size == 0:
        if fit:
            return (x, x), (np.nan, np.nan, 0.0)
        else:
            return x, x

    osm_uniform = _calc_uniform_order_statistic_medians(len(x))
    dist = _parse_dist_kw(dist, enforce_subclass=False)
    if sparams is None:
        sparams = ()
    if isscalar(sparams):
        sparams = (sparams,)
    if not isinstance(sparams, tuple):
        sparams = tuple(sparams)

    osm = dist.ppf(osm_uniform, *sparams)
    osr = sort(x)
    if fit:
        # perform a linear least squares fit.
        slope, intercept, r, prob, _ = _stats_py.linregress(osm, osr)

    if plot is not None:
        plot.plot(osm, osr, 'bo')
        if fit:
            plot.plot(osm, slope*osm + intercept, 'r-')
        _add_axis_labels_title(plot, xlabel='Theoretical quantiles',
                               ylabel='Ordered Values',
                               title='Probability Plot')

        # Add R^2 value to the plot as text
        if fit and rvalue:
            xmin = amin(osm)
            xmax = amax(osm)
            ymin = amin(x)
            ymax = amax(x)
            posx = xmin + 0.70 * (xmax - xmin)
            posy = ymin + 0.01 * (ymax - ymin)
            plot.text(posx, posy, "$R^2=%1.4f$" % r**2)

    if fit:
        return (osm, osr), (slope, intercept, r)
    else:
        return osm, osr


def ppcc_max(x, brack=(0.0, 1.0), dist='tukeylambda'):
    """Calculate the shape parameter that maximizes the PPCC.

    The probability plot correlation coefficient (PPCC) plot can be used
    to determine the optimal shape parameter for a one-parameter family
    of distributions. ``ppcc_max`` returns the shape parameter that would
    maximize the probability plot correlation coefficient for the given
    data to a one-parameter family of distributions.

    Parameters
    ----------
    x : array_like
        Input array.
    brack : tuple, optional
        Triple (a,b,c) where (a<b<c). If bracket consists of two numbers (a, c)
        then they are assumed to be a starting interval for a downhill bracket
        search (see `scipy.optimize.brent`).
    dist : str or stats.distributions instance, optional
        Distribution or distribution function name.  Objects that look enough
        like a stats.distributions instance (i.e. they have a ``ppf`` method)
        are also accepted.  The default is ``'tukeylambda'``.

    Returns
    -------
    shape_value : float
        The shape parameter at which the probability plot correlation
        coefficient reaches its max value.

    See Also
    --------
    ppcc_plot, probplot, boxcox

    Notes
    -----
    The brack keyword serves as a starting point which is useful in corner
    cases. One can use a plot to obtain a rough visual estimate of the location
    for the maximum to start the search near it.

    References
    ----------
    .. [1] J.J. Filliben, "The Probability Plot Correlation Coefficient Test
           for Normality", Technometrics, Vol. 17, pp. 111-117, 1975.
    .. [2] Engineering Statistics Handbook, NIST/SEMATEC,
           https://www.itl.nist.gov/div898/handbook/eda/section3/ppccplot.htm

    Examples
    --------
    First we generate some random data from a Weibull distribution
    with shape parameter 2.5:

    >>> import numpy as np
    >>> from scipy import stats
    >>> import matplotlib.pyplot as plt
    >>> rng = np.random.default_rng()
    >>> c = 2.5
    >>> x = stats.weibull_min.rvs(c, scale=4, size=2000, random_state=rng)

    Generate the PPCC plot for this data with the Weibull distribution.

    >>> fig, ax = plt.subplots(figsize=(8, 6))
    >>> res = stats.ppcc_plot(x, c/2, 2*c, dist='weibull_min', plot=ax)

    We calculate the value where the shape should reach its maximum and a
    red line is drawn there. The line should coincide with the highest
    point in the PPCC graph.

    >>> cmax = stats.ppcc_max(x, brack=(c/2, 2*c), dist='weibull_min')
    >>> ax.axvline(cmax, color='r')
    >>> plt.show()

    """
    dist = _parse_dist_kw(dist)
    osm_uniform = _calc_uniform_order_statistic_medians(len(x))
    osr = sort(x)

    # this function computes the x-axis values of the probability plot
    #  and computes a linear regression (including the correlation)
    #  and returns 1-r so that a minimization function maximizes the
    #  correlation
    def tempfunc(shape, mi, yvals, func):
        xvals = func(mi, shape)
        r, prob = _stats_py.pearsonr(xvals, yvals)
        return 1 - r

    return optimize.brent(tempfunc, brack=brack,
                          args=(osm_uniform, osr, dist.ppf))


def ppcc_plot(x, a, b, dist='tukeylambda', plot=None, N=80):
    """Calculate and optionally plot probability plot correlation coefficient.

    The probability plot correlation coefficient (PPCC) plot can be used to
    determine the optimal shape parameter for a one-parameter family of
    distributions.  It cannot be used for distributions without shape
    parameters
    (like the normal distribution) or with multiple shape parameters.

    By default a Tukey-Lambda distribution (`stats.tukeylambda`) is used. A
    Tukey-Lambda PPCC plot interpolates from long-tailed to short-tailed
    distributions via an approximately normal one, and is therefore
    particularly useful in practice.

    Parameters
    ----------
    x : array_like
        Input array.
    a, b : scalar
        Lower and upper bounds of the shape parameter to use.
    dist : str or stats.distributions instance, optional
        Distribution or distribution function name.  Objects that look enough
        like a stats.distributions instance (i.e. they have a ``ppf`` method)
        are also accepted.  The default is ``'tukeylambda'``.
    plot : object, optional
        If given, plots PPCC against the shape parameter.
        `plot` is an object that has to have methods "plot" and "text".
        The `matplotlib.pyplot` module or a Matplotlib Axes object can be used,
        or a custom object with the same methods.
        Default is None, which means that no plot is created.
    N : int, optional
        Number of points on the horizontal axis (equally distributed from
        `a` to `b`).

    Returns
    -------
    svals : ndarray
        The shape values for which `ppcc` was calculated.
    ppcc : ndarray
        The calculated probability plot correlation coefficient values.

    See Also
    --------
    ppcc_max, probplot, boxcox_normplot, tukeylambda

    References
    ----------
    J.J. Filliben, "The Probability Plot Correlation Coefficient Test for
    Normality", Technometrics, Vol. 17, pp. 111-117, 1975.

    Examples
    --------
    First we generate some random data from a Weibull distribution
    with shape parameter 2.5, and plot the histogram of the data:

    >>> import numpy as np
    >>> from scipy import stats
    >>> import matplotlib.pyplot as plt
    >>> rng = np.random.default_rng()
    >>> c = 2.5
    >>> x = stats.weibull_min.rvs(c, scale=4, size=2000, random_state=rng)

    Take a look at the histogram of the data.

    >>> fig1, ax = plt.subplots(figsize=(9, 4))
    >>> ax.hist(x, bins=50)
    >>> ax.set_title('Histogram of x')
    >>> plt.show()

    Now we explore this data with a PPCC plot as well as the related
    probability plot and Box-Cox normplot.  A red line is drawn where we
    expect the PPCC value to be maximal (at the shape parameter ``c``
    used above):

    >>> fig2 = plt.figure(figsize=(12, 4))
    >>> ax1 = fig2.add_subplot(1, 3, 1)
    >>> ax2 = fig2.add_subplot(1, 3, 2)
    >>> ax3 = fig2.add_subplot(1, 3, 3)
    >>> res = stats.probplot(x, plot=ax1)
    >>> res = stats.boxcox_normplot(x, -4, 4, plot=ax2)
    >>> res = stats.ppcc_plot(x, c/2, 2*c, dist='weibull_min', plot=ax3)
    >>> ax3.axvline(c, color='r')
    >>> plt.show()

    """
    if b <= a:
        raise ValueError("`b` has to be larger than `a`.")

    svals = np.linspace(a, b, num=N)
    ppcc = np.empty_like(svals)
    for k, sval in enumerate(svals):
        _, r2 = probplot(x, sval, dist=dist, fit=True)
        ppcc[k] = r2[-1]

    if plot is not None:
        plot.plot(svals, ppcc, 'x')
        _add_axis_labels_title(plot, xlabel='Shape Values',
                               ylabel='Prob Plot Corr. Coef.',
                               title=f'({dist}) PPCC Plot')

    return svals, ppcc


def _log_mean(logx):
    # compute log of mean of x from log(x)
    return special.logsumexp(logx, axis=0) - np.log(len(logx))


def _log_var(logx):
    # compute log of variance of x from log(x)
    logmean = _log_mean(logx)
    pij = np.full_like(logx, np.pi * 1j, dtype=np.complex128)
    logxmu = special.logsumexp([logx, logmean + pij], axis=0)
    return np.real(special.logsumexp(2 * logxmu, axis=0)) - np.log(len(logx))


def boxcox_llf(lmb, data):
    r"""The boxcox log-likelihood function.

    Parameters
    ----------
    lmb : scalar
        Parameter for Box-Cox transformation.  See `boxcox` for details.
    data : array_like
        Data to calculate Box-Cox log-likelihood for.  If `data` is
        multi-dimensional, the log-likelihood is calculated along the first
        axis.

    Returns
    -------
    llf : float or ndarray
        Box-Cox log-likelihood of `data` given `lmb`.  A float for 1-D `data`,
        an array otherwise.

    See Also
    --------
    boxcox, probplot, boxcox_normplot, boxcox_normmax

    Notes
    -----
    The Box-Cox log-likelihood function is defined here as

    .. math::

        llf = (\lambda - 1) \sum_i(\log(x_i)) -
              N/2 \log(\sum_i (y_i - \bar{y})^2 / N),

    where ``y`` is the Box-Cox transformed input data ``x``.

    Examples
    --------
    >>> import numpy as np
    >>> from scipy import stats
    >>> import matplotlib.pyplot as plt
    >>> from mpl_toolkits.axes_grid1.inset_locator import inset_axes

    Generate some random variates and calculate Box-Cox log-likelihood values
    for them for a range of ``lmbda`` values:

    >>> rng = np.random.default_rng()
    >>> x = stats.loggamma.rvs(5, loc=10, size=1000, random_state=rng)
    >>> lmbdas = np.linspace(-2, 10)
    >>> llf = np.zeros(lmbdas.shape, dtype=float)
    >>> for ii, lmbda in enumerate(lmbdas):
    ...     llf[ii] = stats.boxcox_llf(lmbda, x)

    Also find the optimal lmbda value with `boxcox`:

    >>> x_most_normal, lmbda_optimal = stats.boxcox(x)

    Plot the log-likelihood as function of lmbda.  Add the optimal lmbda as a
    horizontal line to check that that's really the optimum:

    >>> fig = plt.figure()
    >>> ax = fig.add_subplot(111)
    >>> ax.plot(lmbdas, llf, 'b.-')
    >>> ax.axhline(stats.boxcox_llf(lmbda_optimal, x), color='r')
    >>> ax.set_xlabel('lmbda parameter')
    >>> ax.set_ylabel('Box-Cox log-likelihood')

    Now add some probability plots to show that where the log-likelihood is
    maximized the data transformed with `boxcox` looks closest to normal:

    >>> locs = [3, 10, 4]  # 'lower left', 'center', 'lower right'
    >>> for lmbda, loc in zip([-1, lmbda_optimal, 9], locs):
    ...     xt = stats.boxcox(x, lmbda=lmbda)
    ...     (osm, osr), (slope, intercept, r_sq) = stats.probplot(xt)
    ...     ax_inset = inset_axes(ax, width="20%", height="20%", loc=loc)
    ...     ax_inset.plot(osm, osr, 'c.', osm, slope*osm + intercept, 'k-')
    ...     ax_inset.set_xticklabels([])
    ...     ax_inset.set_yticklabels([])
    ...     ax_inset.set_title(r'$\lambda=%1.2f$' % lmbda)

    >>> plt.show()

    """
    data = np.asarray(data)
    N = data.shape[0]
    if N == 0:
        return np.nan

    logdata = np.log(data)

    # Compute the variance of the transformed data.
    if lmb == 0:
        logvar = np.log(np.var(logdata, axis=0))
    else:
        # Transform without the constant offset 1/lmb.  The offset does
        # not affect the variance, and the subtraction of the offset can
        # lead to loss of precision.
        # Division by lmb can be factored out to enhance numerical stability.
        logx = lmb * logdata
        logvar = _log_var(logx) - 2 * np.log(abs(lmb))

    return (lmb - 1) * np.sum(logdata, axis=0) - N/2 * logvar


def _boxcox_conf_interval(x, lmax, alpha):
    # Need to find the lambda for which
    #  f(x,lmbda) >= f(x,lmax) - 0.5*chi^2_alpha;1
    fac = 0.5 * distributions.chi2.ppf(1 - alpha, 1)
    target = boxcox_llf(lmax, x) - fac

    def rootfunc(lmbda, data, target):
        return boxcox_llf(lmbda, data) - target

    # Find positive endpoint of interval in which answer is to be found
    newlm = lmax + 0.5
    N = 0
    while (rootfunc(newlm, x, target) > 0.0) and (N < 500):
        newlm += 0.1
        N += 1

    if N == 500:
        raise RuntimeError("Could not find endpoint.")

    lmplus = optimize.brentq(rootfunc, lmax, newlm, args=(x, target))

    # Now find negative interval in the same way
    newlm = lmax - 0.5
    N = 0
    while (rootfunc(newlm, x, target) > 0.0) and (N < 500):
        newlm -= 0.1
        N += 1

    if N == 500:
        raise RuntimeError("Could not find endpoint.")

    lmminus = optimize.brentq(rootfunc, newlm, lmax, args=(x, target))
    return lmminus, lmplus


def boxcox(x, lmbda=None, alpha=None, optimizer=None):
    r"""Return a dataset transformed by a Box-Cox power transformation.

    Parameters
    ----------
    x : ndarray
        Input array to be transformed.

        If `lmbda` is not None, this is an alias of
        `scipy.special.boxcox`.
        Returns nan if ``x < 0``; returns -inf if ``x == 0 and lmbda < 0``.

        If `lmbda` is None, array must be positive, 1-dimensional, and
        non-constant.

    lmbda : scalar, optional
        If `lmbda` is None (default), find the value of `lmbda` that maximizes
        the log-likelihood function and return it as the second output
        argument.

        If `lmbda` is not None, do the transformation for that value.

    alpha : float, optional
        If `lmbda` is None and `alpha` is not None (default), return the
        ``100 * (1-alpha)%`` confidence  interval for `lmbda` as the third
        output argument. Must be between 0.0 and 1.0.

        If `lmbda` is not None, `alpha` is ignored.
    optimizer : callable, optional
        If `lmbda` is None, `optimizer` is the scalar optimizer used to find
        the value of `lmbda` that minimizes the negative log-likelihood
        function. `optimizer` is a callable that accepts one argument:

        fun : callable
            The objective function, which evaluates the negative
            log-likelihood function at a provided value of `lmbda`

        and returns an object, such as an instance of
        `scipy.optimize.OptimizeResult`, which holds the optimal value of
        `lmbda` in an attribute `x`.

        See the example in `boxcox_normmax` or the documentation of
        `scipy.optimize.minimize_scalar` for more information.

        If `lmbda` is not None, `optimizer` is ignored.

    Returns
    -------
    boxcox : ndarray
        Box-Cox power transformed array.
    maxlog : float, optional
        If the `lmbda` parameter is None, the second returned argument is
        the `lmbda` that maximizes the log-likelihood function.
    (min_ci, max_ci) : tuple of float, optional
        If `lmbda` parameter is None and `alpha` is not None, this returned
        tuple of floats represents the minimum and maximum confidence limits
        given `alpha`.

    See Also
    --------
    probplot, boxcox_normplot, boxcox_normmax, boxcox_llf

    Notes
    -----
    The Box-Cox transform is given by::

        y = (x**lmbda - 1) / lmbda,  for lmbda != 0
            log(x),                  for lmbda = 0

    `boxcox` requires the input data to be positive.  Sometimes a Box-Cox
    transformation provides a shift parameter to achieve this; `boxcox` does
    not.  Such a shift parameter is equivalent to adding a positive constant to
    `x` before calling `boxcox`.

    The confidence limits returned when `alpha` is provided give the interval
    where:

    .. math::

        llf(\hat{\lambda}) - llf(\lambda) < \frac{1}{2}\chi^2(1 - \alpha, 1),

    with ``llf`` the log-likelihood function and :math:`\chi^2` the chi-squared
    function.

    References
    ----------
    G.E.P. Box and D.R. Cox, "An Analysis of Transformations", Journal of the
    Royal Statistical Society B, 26, 211-252 (1964).

    Examples
    --------
    >>> from scipy import stats
    >>> import matplotlib.pyplot as plt

    We generate some random variates from a non-normal distribution and make a
    probability plot for it, to show it is non-normal in the tails:

    >>> fig = plt.figure()
    >>> ax1 = fig.add_subplot(211)
    >>> x = stats.loggamma.rvs(5, size=500) + 5
    >>> prob = stats.probplot(x, dist=stats.norm, plot=ax1)
    >>> ax1.set_xlabel('')
    >>> ax1.set_title('Probplot against normal distribution')

    We now use `boxcox` to transform the data so it's closest to normal:

    >>> ax2 = fig.add_subplot(212)
    >>> xt, _ = stats.boxcox(x)
    >>> prob = stats.probplot(xt, dist=stats.norm, plot=ax2)
    >>> ax2.set_title('Probplot after Box-Cox transformation')

    >>> plt.show()

    """
    x = np.asarray(x)

    if lmbda is not None:  # single transformation
        return special.boxcox(x, lmbda)

    if x.ndim != 1:
        raise ValueError("Data must be 1-dimensional.")

    if x.size == 0:
        return x

    if np.all(x == x[0]):
        raise ValueError("Data must not be constant.")

    if np.any(x <= 0):
        raise ValueError("Data must be positive.")

    # If lmbda=None, find the lmbda that maximizes the log-likelihood function.
    lmax = boxcox_normmax(x, method='mle', optimizer=optimizer)
    y = boxcox(x, lmax)

    if alpha is None:
        return y, lmax
    else:
        # Find confidence interval
        interval = _boxcox_conf_interval(x, lmax, alpha)
        return y, lmax, interval


def _boxcox_inv_lmbda(x, y):
    # compute lmbda given x and y for Box-Cox transformation
    num = special.lambertw(-(x ** (-1 / y)) * np.log(x) / y, k=-1)
    return np.real(-num / np.log(x) - 1 / y)


class _BigFloat:
    def __repr__(self):
        return "BIG_FLOAT"


def boxcox_normmax(
    x, brack=None, method='pearsonr', optimizer=None, *, ymax=_BigFloat()
):
    """Compute optimal Box-Cox transform parameter for input data.

    Parameters
    ----------
    x : array_like
        Input array. All entries must be positive, finite, real numbers.
    brack : 2-tuple, optional, default (-2.0, 2.0)
         The starting interval for a downhill bracket search for the default
         `optimize.brent` solver. Note that this is in most cases not
         critical; the final result is allowed to be outside this bracket.
         If `optimizer` is passed, `brack` must be None.
    method : str, optional
        The method to determine the optimal transform parameter (`boxcox`
        ``lmbda`` parameter). Options are:

        'pearsonr'  (default)
            Maximizes the Pearson correlation coefficient between
            ``y = boxcox(x)`` and the expected values for ``y`` if `x` would be
            normally-distributed.

        'mle'
            Maximizes the log-likelihood `boxcox_llf`.  This is the method used
            in `boxcox`.

        'all'
            Use all optimization methods available, and return all results.
            Useful to compare different methods.
    optimizer : callable, optional
        `optimizer` is a callable that accepts one argument:

        fun : callable
            The objective function to be minimized. `fun` accepts one argument,
            the Box-Cox transform parameter `lmbda`, and returns the value of
            the function (e.g., the negative log-likelihood) at the provided
            argument. The job of `optimizer` is to find the value of `lmbda`
            that *minimizes* `fun`.

        and returns an object, such as an instance of
        `scipy.optimize.OptimizeResult`, which holds the optimal value of
        `lmbda` in an attribute `x`.

        See the example below or the documentation of
        `scipy.optimize.minimize_scalar` for more information.
    ymax : float, optional
        The unconstrained optimal transform parameter may cause Box-Cox
        transformed data to have extreme magnitude or even overflow.
        This parameter constrains MLE optimization such that the magnitude
        of the transformed `x` does not exceed `ymax`. The default is
        the maximum value of the input dtype. If set to infinity,
        `boxcox_normmax` returns the unconstrained optimal lambda.
        Ignored when ``method='pearsonr'``.

    Returns
    -------
    maxlog : float or ndarray
        The optimal transform parameter found.  An array instead of a scalar
        for ``method='all'``.

    See Also
    --------
    boxcox, boxcox_llf, boxcox_normplot, scipy.optimize.minimize_scalar

    Examples
    --------
    >>> import numpy as np
    >>> from scipy import stats
    >>> import matplotlib.pyplot as plt

    We can generate some data and determine the optimal ``lmbda`` in various
    ways:

    >>> rng = np.random.default_rng()
    >>> x = stats.loggamma.rvs(5, size=30, random_state=rng) + 5
    >>> y, lmax_mle = stats.boxcox(x)
    >>> lmax_pearsonr = stats.boxcox_normmax(x)

    >>> lmax_mle
    2.217563431465757
    >>> lmax_pearsonr
    2.238318660200961
    >>> stats.boxcox_normmax(x, method='all')
    array([2.23831866, 2.21756343])

    >>> fig = plt.figure()
    >>> ax = fig.add_subplot(111)
    >>> prob = stats.boxcox_normplot(x, -10, 10, plot=ax)
    >>> ax.axvline(lmax_mle, color='r')
    >>> ax.axvline(lmax_pearsonr, color='g', ls='--')

    >>> plt.show()

    Alternatively, we can define our own `optimizer` function. Suppose we
    are only interested in values of `lmbda` on the interval [6, 7], we
    want to use `scipy.optimize.minimize_scalar` with ``method='bounded'``,
    and we want to use tighter tolerances when optimizing the log-likelihood
    function. To do this, we define a function that accepts positional argument
    `fun` and uses `scipy.optimize.minimize_scalar` to minimize `fun` subject
    to the provided bounds and tolerances:

    >>> from scipy import optimize
    >>> options = {'xatol': 1e-12}  # absolute tolerance on `x`
    >>> def optimizer(fun):
    ...     return optimize.minimize_scalar(fun, bounds=(6, 7),
    ...                                     method="bounded", options=options)
    >>> stats.boxcox_normmax(x, optimizer=optimizer)
    6.000...
    """
    x = np.asarray(x)

    if not np.all(np.isfinite(x) & (x >= 0)):
        message = ("The `x` argument of `boxcox_normmax` must contain "
                   "only positive, finite, real numbers.")
        raise ValueError(message)

    end_msg = "exceed specified `ymax`."
    if isinstance(ymax, _BigFloat):
        dtype = x.dtype if np.issubdtype(x.dtype, np.floating) else np.float64
        # 10000 is a safety factor because `special.boxcox` overflows prematurely.
        ymax = np.finfo(dtype).max / 10000
        end_msg = f"overflow in {dtype}."
    elif ymax <= 0:
        raise ValueError("`ymax` must be strictly positive")

    # If optimizer is not given, define default 'brent' optimizer.
    if optimizer is None:

        # Set default value for `brack`.
        if brack is None:
            brack = (-2.0, 2.0)

        def _optimizer(func, args):
            return optimize.brent(func, args=args, brack=brack)

    # Otherwise check optimizer.
    else:
        if not callable(optimizer):
            raise ValueError("`optimizer` must be a callable")

        if brack is not None:
            raise ValueError("`brack` must be None if `optimizer` is given")

        # `optimizer` is expected to return a `OptimizeResult` object, we here
        # get the solution to the optimization problem.
        def _optimizer(func, args):
            def func_wrapped(x):
                return func(x, *args)
            return getattr(optimizer(func_wrapped), 'x', None)

    def _pearsonr(x):
        osm_uniform = _calc_uniform_order_statistic_medians(len(x))
        xvals = distributions.norm.ppf(osm_uniform)

        def _eval_pearsonr(lmbda, xvals, samps):
            # This function computes the x-axis values of the probability plot
            # and computes a linear regression (including the correlation) and
            # returns ``1 - r`` so that a minimization function maximizes the
            # correlation.
            y = boxcox(samps, lmbda)
            yvals = np.sort(y)
            r, prob = _stats_py.pearsonr(xvals, yvals)
            return 1 - r

        return _optimizer(_eval_pearsonr, args=(xvals, x))

    def _mle(x):
        def _eval_mle(lmb, data):
            # function to minimize
            return -boxcox_llf(lmb, data)

        return _optimizer(_eval_mle, args=(x,))

    def _all(x):
        maxlog = np.empty(2, dtype=float)
        maxlog[0] = _pearsonr(x)
        maxlog[1] = _mle(x)
        return maxlog

    methods = {'pearsonr': _pearsonr,
               'mle': _mle,
               'all': _all}
    if method not in methods.keys():
        raise ValueError(f"Method {method} not recognized.")

    optimfunc = methods[method]

    res = optimfunc(x)

    if res is None:
        message = ("The `optimizer` argument of `boxcox_normmax` must return "
                   "an object containing the optimal `lmbda` in attribute `x`.")
        raise ValueError(message)
    elif not np.isinf(ymax):  # adjust the final lambda
        # x > 1, boxcox(x) > 0; x < 1, boxcox(x) < 0
        xmax, xmin = np.max(x), np.min(x)
        if xmin >= 1:
            x_treme = xmax
        elif xmax <= 1:
            x_treme = xmin
        else:  # xmin < 1 < xmax
            indicator = special.boxcox(xmax, res) > abs(special.boxcox(xmin, res))
            if isinstance(res, np.ndarray):
                indicator = indicator[1]  # select corresponds with 'mle'
            x_treme = xmax if indicator else xmin

        mask = abs(special.boxcox(x_treme, res)) > ymax
        if np.any(mask):
            message = (
                f"The optimal lambda is {res}, but the returned lambda is the "
                f"constrained optimum to ensure that the maximum or the minimum "
                f"of the transformed data does not " + end_msg
            )
            warnings.warn(message, stacklevel=2)

            # Return the constrained lambda to ensure the transformation
            # does not cause overflow or exceed specified `ymax`
            constrained_res = _boxcox_inv_lmbda(x_treme, ymax * np.sign(x_treme - 1))

            if isinstance(res, np.ndarray):
                res[mask] = constrained_res
            else:
                res = constrained_res
    return res


def _normplot(method, x, la, lb, plot=None, N=80):
    """Compute parameters for a Box-Cox or Yeo-Johnson normality plot,
    optionally show it.

    See `boxcox_normplot` or `yeojohnson_normplot` for details.
    """

    if method == 'boxcox':
        title = 'Box-Cox Normality Plot'
        transform_func = boxcox
    else:
        title = 'Yeo-Johnson Normality Plot'
        transform_func = yeojohnson

    x = np.asarray(x)
    if x.size == 0:
        return x

    if lb <= la:
        raise ValueError("`lb` has to be larger than `la`.")

    if method == 'boxcox' and np.any(x <= 0):
        raise ValueError("Data must be positive.")

    lmbdas = np.linspace(la, lb, num=N)
    ppcc = lmbdas * 0.0
    for i, val in enumerate(lmbdas):
        # Determine for each lmbda the square root of correlation coefficient
        # of transformed x
        z = transform_func(x, lmbda=val)
        _, (_, _, r) = probplot(z, dist='norm', fit=True)
        ppcc[i] = r

    if plot is not None:
        plot.plot(lmbdas, ppcc, 'x')
        _add_axis_labels_title(plot, xlabel='$\\lambda$',
                               ylabel='Prob Plot Corr. Coef.',
                               title=title)

    return lmbdas, ppcc


def boxcox_normplot(x, la, lb, plot=None, N=80):
    """Compute parameters for a Box-Cox normality plot, optionally show it.

    A Box-Cox normality plot shows graphically what the best transformation
    parameter is to use in `boxcox` to obtain a distribution that is close
    to normal.

    Parameters
    ----------
    x : array_like
        Input array.
    la, lb : scalar
        The lower and upper bounds for the ``lmbda`` values to pass to `boxcox`
        for Box-Cox transformations.  These are also the limits of the
        horizontal axis of the plot if that is generated.
    plot : object, optional
        If given, plots the quantiles and least squares fit.
        `plot` is an object that has to have methods "plot" and "text".
        The `matplotlib.pyplot` module or a Matplotlib Axes object can be used,
        or a custom object with the same methods.
        Default is None, which means that no plot is created.
    N : int, optional
        Number of points on the horizontal axis (equally distributed from
        `la` to `lb`).

    Returns
    -------
    lmbdas : ndarray
        The ``lmbda`` values for which a Box-Cox transform was done.
    ppcc : ndarray
        Probability Plot Correlelation Coefficient, as obtained from `probplot`
        when fitting the Box-Cox transformed input `x` against a normal
        distribution.

    See Also
    --------
    probplot, boxcox, boxcox_normmax, boxcox_llf, ppcc_max

    Notes
    -----
    Even if `plot` is given, the figure is not shown or saved by
    `boxcox_normplot`; ``plt.show()`` or ``plt.savefig('figname.png')``
    should be used after calling `probplot`.

    Examples
    --------
    >>> from scipy import stats
    >>> import matplotlib.pyplot as plt

    Generate some non-normally distributed data, and create a Box-Cox plot:

    >>> x = stats.loggamma.rvs(5, size=500) + 5
    >>> fig = plt.figure()
    >>> ax = fig.add_subplot(111)
    >>> prob = stats.boxcox_normplot(x, -20, 20, plot=ax)

    Determine and plot the optimal ``lmbda`` to transform ``x`` and plot it in
    the same plot:

    >>> _, maxlog = stats.boxcox(x)
    >>> ax.axvline(maxlog, color='r')

    >>> plt.show()

    """
    return _normplot('boxcox', x, la, lb, plot, N)


def yeojohnson(x, lmbda=None):
    r"""Return a dataset transformed by a Yeo-Johnson power transformation.

    Parameters
    ----------
    x : ndarray
        Input array.  Should be 1-dimensional.
    lmbda : float, optional
        If ``lmbda`` is ``None``, find the lambda that maximizes the
        log-likelihood function and return it as the second output argument.
        Otherwise the transformation is done for the given value.

    Returns
    -------
    yeojohnson: ndarray
        Yeo-Johnson power transformed array.
    maxlog : float, optional
        If the `lmbda` parameter is None, the second returned argument is
        the lambda that maximizes the log-likelihood function.

    See Also
    --------
    probplot, yeojohnson_normplot, yeojohnson_normmax, yeojohnson_llf, boxcox

    Notes
    -----
    The Yeo-Johnson transform is given by::

        y = ((x + 1)**lmbda - 1) / lmbda,                for x >= 0, lmbda != 0
            log(x + 1),                                  for x >= 0, lmbda = 0
            -((-x + 1)**(2 - lmbda) - 1) / (2 - lmbda),  for x < 0, lmbda != 2
            -log(-x + 1),                                for x < 0, lmbda = 2

    Unlike `boxcox`, `yeojohnson` does not require the input data to be
    positive.

    .. versionadded:: 1.2.0


    References
    ----------
    I. Yeo and R.A. Johnson, "A New Family of Power Transformations to
    Improve Normality or Symmetry", Biometrika 87.4 (2000):


    Examples
    --------
    >>> from scipy import stats
    >>> import matplotlib.pyplot as plt

    We generate some random variates from a non-normal distribution and make a
    probability plot for it, to show it is non-normal in the tails:

    >>> fig = plt.figure()
    >>> ax1 = fig.add_subplot(211)
    >>> x = stats.loggamma.rvs(5, size=500) + 5
    >>> prob = stats.probplot(x, dist=stats.norm, plot=ax1)
    >>> ax1.set_xlabel('')
    >>> ax1.set_title('Probplot against normal distribution')

    We now use `yeojohnson` to transform the data so it's closest to normal:

    >>> ax2 = fig.add_subplot(212)
    >>> xt, lmbda = stats.yeojohnson(x)
    >>> prob = stats.probplot(xt, dist=stats.norm, plot=ax2)
    >>> ax2.set_title('Probplot after Yeo-Johnson transformation')

    >>> plt.show()

    """
    x = np.asarray(x)
    if x.size == 0:
        return x

    if np.issubdtype(x.dtype, np.complexfloating):
        raise ValueError('Yeo-Johnson transformation is not defined for '
                         'complex numbers.')

    if np.issubdtype(x.dtype, np.integer):
        x = x.astype(np.float64, copy=False)

    if lmbda is not None:
        return _yeojohnson_transform(x, lmbda)

    # if lmbda=None, find the lmbda that maximizes the log-likelihood function.
    lmax = yeojohnson_normmax(x)
    y = _yeojohnson_transform(x, lmax)

    return y, lmax


def _yeojohnson_transform(x, lmbda):
    """Returns `x` transformed by the Yeo-Johnson power transform with given
    parameter `lmbda`.
    """
    dtype = x.dtype if np.issubdtype(x.dtype, np.floating) else np.float64
    out = np.zeros_like(x, dtype=dtype)
    pos = x >= 0  # binary mask

    # when x >= 0
    if abs(lmbda) < np.spacing(1.):
        out[pos] = np.log1p(x[pos])
    else:  # lmbda != 0
        # more stable version of: ((x + 1) ** lmbda - 1) / lmbda
        out[pos] = np.expm1(lmbda * np.log1p(x[pos])) / lmbda

    # when x < 0
    if abs(lmbda - 2) > np.spacing(1.):
        out[~pos] = -np.expm1((2 - lmbda) * np.log1p(-x[~pos])) / (2 - lmbda)
    else:  # lmbda == 2
        out[~pos] = -np.log1p(-x[~pos])

    return out


def yeojohnson_llf(lmb, data):
    r"""The yeojohnson log-likelihood function.

    Parameters
    ----------
    lmb : scalar
        Parameter for Yeo-Johnson transformation. See `yeojohnson` for
        details.
    data : array_like
        Data to calculate Yeo-Johnson log-likelihood for. If `data` is
        multi-dimensional, the log-likelihood is calculated along the first
        axis.

    Returns
    -------
    llf : float
        Yeo-Johnson log-likelihood of `data` given `lmb`.

    See Also
    --------
    yeojohnson, probplot, yeojohnson_normplot, yeojohnson_normmax

    Notes
    -----
    The Yeo-Johnson log-likelihood function is defined here as

    .. math::

        llf = -N/2 \log(\hat{\sigma}^2) + (\lambda - 1)
              \sum_i \text{ sign }(x_i)\log(|x_i| + 1)

    where :math:`\hat{\sigma}^2` is estimated variance of the Yeo-Johnson
    transformed input data ``x``.

    .. versionadded:: 1.2.0

    Examples
    --------
    >>> import numpy as np
    >>> from scipy import stats
    >>> import matplotlib.pyplot as plt
    >>> from mpl_toolkits.axes_grid1.inset_locator import inset_axes

    Generate some random variates and calculate Yeo-Johnson log-likelihood
    values for them for a range of ``lmbda`` values:

    >>> x = stats.loggamma.rvs(5, loc=10, size=1000)
    >>> lmbdas = np.linspace(-2, 10)
    >>> llf = np.zeros(lmbdas.shape, dtype=float)
    >>> for ii, lmbda in enumerate(lmbdas):
    ...     llf[ii] = stats.yeojohnson_llf(lmbda, x)

    Also find the optimal lmbda value with `yeojohnson`:

    >>> x_most_normal, lmbda_optimal = stats.yeojohnson(x)

    Plot the log-likelihood as function of lmbda.  Add the optimal lmbda as a
    horizontal line to check that that's really the optimum:

    >>> fig = plt.figure()
    >>> ax = fig.add_subplot(111)
    >>> ax.plot(lmbdas, llf, 'b.-')
    >>> ax.axhline(stats.yeojohnson_llf(lmbda_optimal, x), color='r')
    >>> ax.set_xlabel('lmbda parameter')
    >>> ax.set_ylabel('Yeo-Johnson log-likelihood')

    Now add some probability plots to show that where the log-likelihood is
    maximized the data transformed with `yeojohnson` looks closest to normal:

    >>> locs = [3, 10, 4]  # 'lower left', 'center', 'lower right'
    >>> for lmbda, loc in zip([-1, lmbda_optimal, 9], locs):
    ...     xt = stats.yeojohnson(x, lmbda=lmbda)
    ...     (osm, osr), (slope, intercept, r_sq) = stats.probplot(xt)
    ...     ax_inset = inset_axes(ax, width="20%", height="20%", loc=loc)
    ...     ax_inset.plot(osm, osr, 'c.', osm, slope*osm + intercept, 'k-')
    ...     ax_inset.set_xticklabels([])
    ...     ax_inset.set_yticklabels([])
    ...     ax_inset.set_title(r'$\lambda=%1.2f$' % lmbda)

    >>> plt.show()

    """
    data = np.asarray(data)
    n_samples = data.shape[0]

    if n_samples == 0:
        return np.nan

    trans = _yeojohnson_transform(data, lmb)
    trans_var = trans.var(axis=0)
    loglike = np.empty_like(trans_var)

    # Avoid RuntimeWarning raised by np.log when the variance is too low
    tiny_variance = trans_var < np.finfo(trans_var.dtype).tiny
    loglike[tiny_variance] = np.inf

    loglike[~tiny_variance] = (
        -n_samples / 2 * np.log(trans_var[~tiny_variance]))
    loglike[~tiny_variance] += (
        (lmb - 1) * (np.sign(data) * np.log1p(np.abs(data))).sum(axis=0))
    return loglike


def yeojohnson_normmax(x, brack=None):
    """Compute optimal Yeo-Johnson transform parameter.

    Compute optimal Yeo-Johnson transform parameter for input data, using
    maximum likelihood estimation.

    Parameters
    ----------
    x : array_like
        Input array.
    brack : 2-tuple, optional
        The starting interval for a downhill bracket search with
        `optimize.brent`. Note that this is in most cases not critical; the
        final result is allowed to be outside this bracket. If None,
        `optimize.fminbound` is used with bounds that avoid overflow.

    Returns
    -------
    maxlog : float
        The optimal transform parameter found.

    See Also
    --------
    yeojohnson, yeojohnson_llf, yeojohnson_normplot

    Notes
    -----
    .. versionadded:: 1.2.0

    Examples
    --------
    >>> import numpy as np
    >>> from scipy import stats
    >>> import matplotlib.pyplot as plt

    Generate some data and determine optimal ``lmbda``

    >>> rng = np.random.default_rng()
    >>> x = stats.loggamma.rvs(5, size=30, random_state=rng) + 5
    >>> lmax = stats.yeojohnson_normmax(x)

    >>> fig = plt.figure()
    >>> ax = fig.add_subplot(111)
    >>> prob = stats.yeojohnson_normplot(x, -10, 10, plot=ax)
    >>> ax.axvline(lmax, color='r')

    >>> plt.show()

    """
    def _neg_llf(lmbda, data):
        llf = yeojohnson_llf(lmbda, data)
        # reject likelihoods that are inf which are likely due to small
        # variance in the transformed space
        llf[np.isinf(llf)] = -np.inf
        return -llf

    with np.errstate(invalid='ignore'):
        if not np.all(np.isfinite(x)):
            raise ValueError('Yeo-Johnson input must be finite.')
        if np.all(x == 0):
            return 1.0
        if brack is not None:
            return optimize.brent(_neg_llf, brack=brack, args=(x,))
        x = np.asarray(x)
        dtype = x.dtype if np.issubdtype(x.dtype, np.floating) else np.float64
        # Allow values up to 20 times the maximum observed value to be safely
        # transformed without over- or underflow.
        log1p_max_x = np.log1p(20 * np.max(np.abs(x)))
        # Use half of floating point's exponent range to allow safe computation
        # of the variance of the transformed data.
        log_eps = np.log(np.finfo(dtype).eps)
        log_tiny_float = (np.log(np.finfo(dtype).tiny) - log_eps) / 2
        log_max_float = (np.log(np.finfo(dtype).max) + log_eps) / 2
        # Compute the bounds by approximating the inverse of the Yeo-Johnson
        # transform on the smallest and largest floating point exponents, given
        # the largest data we expect to observe. See [1] for further details.
        # [1] https://github.com/scipy/scipy/pull/18852#issuecomment-1630286174
        lb = log_tiny_float / log1p_max_x
        ub = log_max_float / log1p_max_x
        # Convert the bounds if all or some of the data is negative.
        if np.all(x < 0):
            lb, ub = 2 - ub, 2 - lb
        elif np.any(x < 0):
            lb, ub = max(2 - ub, lb), min(2 - lb, ub)
        # Match `optimize.brent`'s tolerance.
        tol_brent = 1.48e-08
        return optimize.fminbound(_neg_llf, lb, ub, args=(x,), xtol=tol_brent)


def yeojohnson_normplot(x, la, lb, plot=None, N=80):
    """Compute parameters for a Yeo-Johnson normality plot, optionally show it.

    A Yeo-Johnson normality plot shows graphically what the best
    transformation parameter is to use in `yeojohnson` to obtain a
    distribution that is close to normal.

    Parameters
    ----------
    x : array_like
        Input array.
    la, lb : scalar
        The lower and upper bounds for the ``lmbda`` values to pass to
        `yeojohnson` for Yeo-Johnson transformations. These are also the
        limits of the horizontal axis of the plot if that is generated.
    plot : object, optional
        If given, plots the quantiles and least squares fit.
        `plot` is an object that has to have methods "plot" and "text".
        The `matplotlib.pyplot` module or a Matplotlib Axes object can be used,
        or a custom object with the same methods.
        Default is None, which means that no plot is created.
    N : int, optional
        Number of points on the horizontal axis (equally distributed from
        `la` to `lb`).

    Returns
    -------
    lmbdas : ndarray
        The ``lmbda`` values for which a Yeo-Johnson transform was done.
    ppcc : ndarray
        Probability Plot Correlelation Coefficient, as obtained from `probplot`
        when fitting the Box-Cox transformed input `x` against a normal
        distribution.

    See Also
    --------
    probplot, yeojohnson, yeojohnson_normmax, yeojohnson_llf, ppcc_max

    Notes
    -----
    Even if `plot` is given, the figure is not shown or saved by
    `boxcox_normplot`; ``plt.show()`` or ``plt.savefig('figname.png')``
    should be used after calling `probplot`.

    .. versionadded:: 1.2.0

    Examples
    --------
    >>> from scipy import stats
    >>> import matplotlib.pyplot as plt

    Generate some non-normally distributed data, and create a Yeo-Johnson plot:

    >>> x = stats.loggamma.rvs(5, size=500) + 5
    >>> fig = plt.figure()
    >>> ax = fig.add_subplot(111)
    >>> prob = stats.yeojohnson_normplot(x, -20, 20, plot=ax)

    Determine and plot the optimal ``lmbda`` to transform ``x`` and plot it in
    the same plot:

    >>> _, maxlog = stats.yeojohnson(x)
    >>> ax.axvline(maxlog, color='r')

    >>> plt.show()

    """
    return _normplot('yeojohnson', x, la, lb, plot, N)


ShapiroResult = namedtuple('ShapiroResult', ('statistic', 'pvalue'))


@_axis_nan_policy_factory(ShapiroResult, n_samples=1, too_small=2, default_axis=None)
def shapiro(x):
    r"""Perform the Shapiro-Wilk test for normality.

    The Shapiro-Wilk test tests the null hypothesis that the
    data was drawn from a normal distribution.

    Parameters
    ----------
    x : array_like
        Array of sample data.

    Returns
    -------
    statistic : float
        The test statistic.
    p-value : float
        The p-value for the hypothesis test.

    See Also
    --------
    anderson : The Anderson-Darling test for normality
    kstest : The Kolmogorov-Smirnov test for goodness of fit.

    Notes
    -----
    The algorithm used is described in [4]_ but censoring parameters as
    described are not implemented. For N > 5000 the W test statistic is
    accurate, but the p-value may not be.

    References
    ----------
    .. [1] https://www.itl.nist.gov/div898/handbook/prc/section2/prc213.htm
           :doi:`10.18434/M32189`
    .. [2] Shapiro, S. S. & Wilk, M.B, "An analysis of variance test for
           normality (complete samples)", Biometrika, 1965, Vol. 52,
           pp. 591-611, :doi:`10.2307/2333709`
    .. [3] Razali, N. M. & Wah, Y. B., "Power comparisons of Shapiro-Wilk,
           Kolmogorov-Smirnov, Lilliefors and Anderson-Darling tests", Journal
           of Statistical Modeling and Analytics, 2011, Vol. 2, pp. 21-33.
    .. [4] Royston P., "Remark AS R94: A Remark on Algorithm AS 181: The
           W-test for Normality", 1995, Applied Statistics, Vol. 44,
           :doi:`10.2307/2986146`
    .. [5] Phipson B., and Smyth, G. K., "Permutation P-values Should Never Be
           Zero: Calculating Exact P-values When Permutations Are Randomly
           Drawn", Statistical Applications in Genetics and Molecular Biology,
           2010, Vol.9, :doi:`10.2202/1544-6115.1585`
    .. [6] Panagiotakos, D. B., "The value of p-value in biomedical
           research", The Open Cardiovascular Medicine Journal, 2008, Vol.2,
           pp. 97-99, :doi:`10.2174/1874192400802010097`

    Examples
    --------
    Suppose we wish to infer from measurements whether the weights of adult
    human males in a medical study are not normally distributed [2]_.
    The weights (lbs) are recorded in the array ``x`` below.

    >>> import numpy as np
    >>> x = np.array([148, 154, 158, 160, 161, 162, 166, 170, 182, 195, 236])

    The normality test of [1]_ and [2]_ begins by computing a statistic based
    on the relationship between the observations and the expected order
    statistics of a normal distribution.

    >>> from scipy import stats
    >>> res = stats.shapiro(x)
    >>> res.statistic
    0.7888147830963135

    The value of this statistic tends to be high (close to 1) for samples drawn
    from a normal distribution.

    The test is performed by comparing the observed value of the statistic
    against the null distribution: the distribution of statistic values formed
    under the null hypothesis that the weights were drawn from a normal
    distribution. For this normality test, the null distribution is not easy to
    calculate exactly, so it is usually approximated by Monte Carlo methods,
    that is, drawing many samples of the same size as ``x`` from a normal
    distribution and computing the values of the statistic for each.

    >>> def statistic(x):
    ...     # Get only the `shapiro` statistic; ignore its p-value
    ...     return stats.shapiro(x).statistic
    >>> ref = stats.monte_carlo_test(x, stats.norm.rvs, statistic,
    ...                              alternative='less')
    >>> import matplotlib.pyplot as plt
    >>> fig, ax = plt.subplots(figsize=(8, 5))
    >>> bins = np.linspace(0.65, 1, 50)
    >>> def plot(ax):  # we'll reuse this
    ...     ax.hist(ref.null_distribution, density=True, bins=bins)
    ...     ax.set_title("Shapiro-Wilk Test Null Distribution \n"
    ...                  "(Monte Carlo Approximation, 11 Observations)")
    ...     ax.set_xlabel("statistic")
    ...     ax.set_ylabel("probability density")
    >>> plot(ax)
    >>> plt.show()

    The comparison is quantified by the p-value: the proportion of values in
    the null distribution less than or equal to the observed value of the
    statistic.

    >>> fig, ax = plt.subplots(figsize=(8, 5))
    >>> plot(ax)
    >>> annotation = (f'p-value={res.pvalue:.6f}\n(highlighted area)')
    >>> props = dict(facecolor='black', width=1, headwidth=5, headlength=8)
    >>> _ = ax.annotate(annotation, (0.75, 0.1), (0.68, 0.7), arrowprops=props)
    >>> i_extreme = np.where(bins <= res.statistic)[0]
    >>> for i in i_extreme:
    ...     ax.patches[i].set_color('C1')
    >>> plt.xlim(0.65, 0.9)
    >>> plt.ylim(0, 4)
    >>> plt.show
    >>> res.pvalue
    0.006703833118081093

    If the p-value is "small" - that is, if there is a low probability of
    sampling data from a normally distributed population that produces such an
    extreme value of the statistic - this may be taken as evidence against
    the null hypothesis in favor of the alternative: the weights were not
    drawn from a normal distribution. Note that:

    - The inverse is not true; that is, the test is not used to provide
      evidence *for* the null hypothesis.
    - The threshold for values that will be considered "small" is a choice that
      should be made before the data is analyzed [5]_ with consideration of the
      risks of both false positives (incorrectly rejecting the null hypothesis)
      and false negatives (failure to reject a false null hypothesis).

    """
    x = np.ravel(x).astype(np.float64)

    N = len(x)
    if N < 3:
        raise ValueError("Data must be at least length 3.")

    a = zeros(N//2, dtype=np.float64)
    init = 0

    y = sort(x)
    y -= x[N//2]  # subtract the median (or a nearby value); see gh-15777

    w, pw, ifault = swilk(y, a, init)
    if ifault not in [0, 2]:
        warnings.warn("scipy.stats.shapiro: Input data has range zero. The"
                      " results may not be accurate.", stacklevel=2)
    if N > 5000:
        warnings.warn("scipy.stats.shapiro: For N > 5000, computed p-value "
                      f"may not be accurate. Current N is {N}.",
                      stacklevel=2)

    # `w` and `pw` are always Python floats, which are double precision.
    # We want to ensure that they are NumPy floats, so until dtypes are
    # respected, we can explicitly convert each to float64 (faster than
    # `np.array([w, pw])`).
    return ShapiroResult(np.float64(w), np.float64(pw))


# Values from Stephens, M A, "EDF Statistics for Goodness of Fit and
#             Some Comparisons", Journal of the American Statistical
#             Association, Vol. 69, Issue 347, Sept. 1974, pp 730-737
_Avals_norm = array([0.576, 0.656, 0.787, 0.918, 1.092])
_Avals_expon = array([0.922, 1.078, 1.341, 1.606, 1.957])
# From Stephens, M A, "Goodness of Fit for the Extreme Value Distribution",
#             Biometrika, Vol. 64, Issue 3, Dec. 1977, pp 583-588.
_Avals_gumbel = array([0.474, 0.637, 0.757, 0.877, 1.038])
# From Stephens, M A, "Tests of Fit for the Logistic Distribution Based
#             on the Empirical Distribution Function.", Biometrika,
#             Vol. 66, Issue 3, Dec. 1979, pp 591-595.
_Avals_logistic = array([0.426, 0.563, 0.660, 0.769, 0.906, 1.010])
# From Richard A. Lockhart and Michael A. Stephens "Estimation and Tests of
#             Fit for the Three-Parameter Weibull Distribution"
#             Journal of the Royal Statistical Society.Series B(Methodological)
#             Vol. 56, No. 3 (1994), pp. 491-500, table 1. Keys are c*100
_Avals_weibull = [[0.292, 0.395, 0.467, 0.522, 0.617, 0.711, 0.836, 0.931],
                  [0.295, 0.399, 0.471, 0.527, 0.623, 0.719, 0.845, 0.941],
                  [0.298, 0.403, 0.476, 0.534, 0.631, 0.728, 0.856, 0.954],
                  [0.301, 0.408, 0.483, 0.541, 0.640, 0.738, 0.869, 0.969],
                  [0.305, 0.414, 0.490, 0.549, 0.650, 0.751, 0.885, 0.986],
                  [0.309, 0.421, 0.498, 0.559, 0.662, 0.765, 0.902, 1.007],
                  [0.314, 0.429, 0.508, 0.570, 0.676, 0.782, 0.923, 1.030],
                  [0.320, 0.438, 0.519, 0.583, 0.692, 0.802, 0.947, 1.057],
                  [0.327, 0.448, 0.532, 0.598, 0.711, 0.824, 0.974, 1.089],
                  [0.334, 0.469, 0.547, 0.615, 0.732, 0.850, 1.006, 1.125],
                  [0.342, 0.472, 0.563, 0.636, 0.757, 0.879, 1.043, 1.167]]
_Avals_weibull = np.array(_Avals_weibull)
_cvals_weibull = np.linspace(0, 0.5, 11)
_get_As_weibull = interpolate.interp1d(_cvals_weibull, _Avals_weibull.T,
                                       kind='linear', bounds_error=False,
                                       fill_value=_Avals_weibull[-1])


def _weibull_fit_check(params, x):
    # Refine the fit returned by `weibull_min.fit` to ensure that the first
    # order necessary conditions are satisfied. If not, raise an error.
    # Here, use `m` for the shape parameter to be consistent with [7]
    # and avoid confusion with `c` as defined in [7].
    n = len(x)
    m, u, s = params

    def dnllf_dm(m, u):
        # Partial w.r.t. shape w/ optimal scale. See [7] Equation 5.
        xu = x-u
        return (1/m - (xu**m*np.log(xu)).sum()/(xu**m).sum()
                + np.log(xu).sum()/n)

    def dnllf_du(m, u):
        # Partial w.r.t. loc w/ optimal scale. See [7] Equation 6.
        xu = x-u
        return (m-1)/m*(xu**-1).sum() - n*(xu**(m-1)).sum()/(xu**m).sum()

    def get_scale(m, u):
        # Partial w.r.t. scale solved in terms of shape and location.
        # See [7] Equation 7.
        return ((x-u)**m/n).sum()**(1/m)

    def dnllf(params):
        # Partial derivatives of the NLLF w.r.t. parameters, i.e.
        # first order necessary conditions for MLE fit.
        return [dnllf_dm(*params), dnllf_du(*params)]

    suggestion = ("Maximum likelihood estimation is known to be challenging "
                  "for the three-parameter Weibull distribution. Consider "
                  "performing a custom goodness-of-fit test using "
                  "`scipy.stats.monte_carlo_test`.")

    if np.allclose(u, np.min(x)) or m < 1:
        # The critical values provided by [7] don't seem to control the
        # Type I error rate in this case. Error out.
        message = ("Maximum likelihood estimation has converged to "
                   "a solution in which the location is equal to the minimum "
                   "of the data, the shape parameter is less than 2, or both. "
                   "The table of critical values in [7] does not "
                   "include this case. " + suggestion)
        raise ValueError(message)

    try:
        # Refine the MLE / verify that first-order necessary conditions are
        # satisfied. If so, the critical values provided in [7] seem reliable.
        with np.errstate(over='raise', invalid='raise'):
            res = optimize.root(dnllf, params[:-1])

        message = ("Solution of MLE first-order conditions failed: "
                   f"{res.message}. `anderson` cannot continue. " + suggestion)
        if not res.success:
            raise ValueError(message)

    except (FloatingPointError, ValueError) as e:
        message = ("An error occurred while fitting the Weibull distribution "
                   "to the data, so `anderson` cannot continue. " + suggestion)
        raise ValueError(message) from e

    m, u = res.x
    s = get_scale(m, u)
    return m, u, s


AndersonResult = _make_tuple_bunch('AndersonResult',
                                   ['statistic', 'critical_values',
                                    'significance_level'], ['fit_result'])


def anderson(x, dist='norm'):
    """Anderson-Darling test for data coming from a particular distribution.

    The Anderson-Darling test tests the null hypothesis that a sample is
    drawn from a population that follows a particular distribution.
    For the Anderson-Darling test, the critical values depend on
    which distribution is being tested against.  This function works
    for normal, exponential, logistic, weibull_min, or Gumbel (Extreme Value
    Type I) distributions.

    Parameters
    ----------
    x : array_like
        Array of sample data.
    dist : {'norm', 'expon', 'logistic', 'gumbel', 'gumbel_l', 'gumbel_r', 'extreme1', 'weibull_min'}, optional
        The type of distribution to test against.  The default is 'norm'.
        The names 'extreme1', 'gumbel_l' and 'gumbel' are synonyms for the
        same distribution.

    Returns
    -------
    result : AndersonResult
        An object with the following attributes:

        statistic : float
            The Anderson-Darling test statistic.
        critical_values : list
            The critical values for this distribution.
        significance_level : list
            The significance levels for the corresponding critical values
            in percents.  The function returns critical values for a
            differing set of significance levels depending on the
            distribution that is being tested against.
        fit_result : `~scipy.stats._result_classes.FitResult`
            An object containing the results of fitting the distribution to
            the data.

    See Also
    --------
    kstest : The Kolmogorov-Smirnov test for goodness-of-fit.

    Notes
    -----
    Critical values provided are for the following significance levels:

    normal/exponential
        15%, 10%, 5%, 2.5%, 1%
    logistic
        25%, 10%, 5%, 2.5%, 1%, 0.5%
    gumbel_l / gumbel_r
        25%, 10%, 5%, 2.5%, 1%
    weibull_min
        50%, 25%, 15%, 10%, 5%, 2.5%, 1%, 0.5%

    If the returned statistic is larger than these critical values then
    for the corresponding significance level, the null hypothesis that
    the data come from the chosen distribution can be rejected.
    The returned statistic is referred to as 'A2' in the references.

    For `weibull_min`, maximum likelihood estimation is known to be
    challenging. If the test returns successfully, then the first order
    conditions for a maximum likehood estimate have been verified and
    the critical values correspond relatively well to the significance levels,
    provided that the sample is sufficiently large (>10 observations [7]).
    However, for some data - especially data with no left tail - `anderson`
    is likely to result in an error message. In this case, consider
    performing a custom goodness of fit test using
    `scipy.stats.monte_carlo_test`.

    References
    ----------
    .. [1] https://www.itl.nist.gov/div898/handbook/prc/section2/prc213.htm
    .. [2] Stephens, M. A. (1974). EDF Statistics for Goodness of Fit and
           Some Comparisons, Journal of the American Statistical Association,
           Vol. 69, pp. 730-737.
    .. [3] Stephens, M. A. (1976). Asymptotic Results for Goodness-of-Fit
           Statistics with Unknown Parameters, Annals of Statistics, Vol. 4,
           pp. 357-369.
    .. [4] Stephens, M. A. (1977). Goodness of Fit for the Extreme Value
           Distribution, Biometrika, Vol. 64, pp. 583-588.
    .. [5] Stephens, M. A. (1977). Goodness of Fit with Special Reference
           to Tests for Exponentiality , Technical Report No. 262,
           Department of Statistics, Stanford University, Stanford, CA.
    .. [6] Stephens, M. A. (1979). Tests of Fit for the Logistic Distribution
           Based on the Empirical Distribution Function, Biometrika, Vol. 66,
           pp. 591-595.
    .. [7] Richard A. Lockhart and Michael A. Stephens "Estimation and Tests of
           Fit for the Three-Parameter Weibull Distribution"
           Journal of the Royal Statistical Society.Series B(Methodological)
           Vol. 56, No. 3 (1994), pp. 491-500, Table 0.

    Examples
    --------
    Test the null hypothesis that a random sample was drawn from a normal
    distribution (with unspecified mean and standard deviation).

    >>> import numpy as np
    >>> from scipy.stats import anderson
    >>> rng = np.random.default_rng()
    >>> data = rng.random(size=35)
    >>> res = anderson(data)
    >>> res.statistic
    0.8398018749744764
    >>> res.critical_values
    array([0.527, 0.6  , 0.719, 0.839, 0.998])
    >>> res.significance_level
    array([15. , 10. ,  5. ,  2.5,  1. ])

    The value of the statistic (barely) exceeds the critical value associated
    with a significance level of 2.5%, so the null hypothesis may be rejected
    at a significance level of 2.5%, but not at a significance level of 1%.

    """ # numpy/numpydoc#87  # noqa: E501
    dist = dist.lower()
    if dist in {'extreme1', 'gumbel'}:
        dist = 'gumbel_l'
    dists = {'norm', 'expon', 'gumbel_l',
             'gumbel_r', 'logistic', 'weibull_min'}

    if dist not in dists:
        raise ValueError(f"Invalid distribution; dist must be in {dists}.")
    y = sort(x)
    xbar = np.mean(x, axis=0)
    N = len(y)
    if dist == 'norm':
        s = np.std(x, ddof=1, axis=0)
        w = (y - xbar) / s
        fit_params = xbar, s
        logcdf = distributions.norm.logcdf(w)
        logsf = distributions.norm.logsf(w)
        sig = array([15, 10, 5, 2.5, 1])
        critical = around(_Avals_norm / (1.0 + 4.0/N - 25.0/N/N), 3)
    elif dist == 'expon':
        w = y / xbar
        fit_params = 0, xbar
        logcdf = distributions.expon.logcdf(w)
        logsf = distributions.expon.logsf(w)
        sig = array([15, 10, 5, 2.5, 1])
        critical = around(_Avals_expon / (1.0 + 0.6/N), 3)
    elif dist == 'logistic':
        def rootfunc(ab, xj, N):
            a, b = ab
            tmp = (xj - a) / b
            tmp2 = exp(tmp)
            val = [np.sum(1.0/(1+tmp2), axis=0) - 0.5*N,
                   np.sum(tmp*(1.0-tmp2)/(1+tmp2), axis=0) + N]
            return array(val)

        sol0 = array([xbar, np.std(x, ddof=1, axis=0)])
        sol = optimize.fsolve(rootfunc, sol0, args=(x, N), xtol=1e-5)
        w = (y - sol[0]) / sol[1]
        fit_params = sol
        logcdf = distributions.logistic.logcdf(w)
        logsf = distributions.logistic.logsf(w)
        sig = array([25, 10, 5, 2.5, 1, 0.5])
        critical = around(_Avals_logistic / (1.0 + 0.25/N), 3)
    elif dist == 'gumbel_r':
        xbar, s = distributions.gumbel_r.fit(x)
        w = (y - xbar) / s
        fit_params = xbar, s
        logcdf = distributions.gumbel_r.logcdf(w)
        logsf = distributions.gumbel_r.logsf(w)
        sig = array([25, 10, 5, 2.5, 1])
        critical = around(_Avals_gumbel / (1.0 + 0.2/sqrt(N)), 3)
    elif dist == 'gumbel_l':
        xbar, s = distributions.gumbel_l.fit(x)
        w = (y - xbar) / s
        fit_params = xbar, s
        logcdf = distributions.gumbel_l.logcdf(w)
        logsf = distributions.gumbel_l.logsf(w)
        sig = array([25, 10, 5, 2.5, 1])
        critical = around(_Avals_gumbel / (1.0 + 0.2/sqrt(N)), 3)
    elif dist == 'weibull_min':
        message = ("Critical values of the test statistic are given for the "
                   "asymptotic distribution. These may not be accurate for "
                   "samples with fewer than 10 observations. Consider using "
                   "`scipy.stats.monte_carlo_test`.")
        if N < 10:
            warnings.warn(message, stacklevel=2)
        # [7] writes our 'c' as 'm', and they write `c = 1/m`. Use their names.
        m, loc, scale = distributions.weibull_min.fit(y)
        m, loc, scale = _weibull_fit_check((m, loc, scale), y)
        fit_params = m, loc, scale
        logcdf = stats.weibull_min(*fit_params).logcdf(y)
        logsf = stats.weibull_min(*fit_params).logsf(y)
        c = 1 / m  # m and c are as used in [7]
        sig = array([0.5, 0.75, 0.85, 0.9, 0.95, 0.975, 0.99, 0.995])
        critical = _get_As_weibull(c)
        # Goodness-of-fit tests should only be used to provide evidence
        # _against_ the null hypothesis. Be conservative and round up.
        critical = np.round(critical + 0.0005, decimals=3)

    i = arange(1, N + 1)
    A2 = -N - np.sum((2*i - 1.0) / N * (logcdf + logsf[::-1]), axis=0)

    # FitResult initializer expects an optimize result, so let's work with it
    message = '`anderson` successfully fit the distribution to the data.'
    res = optimize.OptimizeResult(success=True, message=message)
    res.x = np.array(fit_params)
    fit_result = FitResult(getattr(distributions, dist), y,
                           discrete=False, res=res)

    return AndersonResult(A2, critical, sig, fit_result=fit_result)


def _anderson_ksamp_midrank(samples, Z, Zstar, k, n, N):
    """Compute A2akN equation 7 of Scholz and Stephens.

    Parameters
    ----------
    samples : sequence of 1-D array_like
        Array of sample arrays.
    Z : array_like
        Sorted array of all observations.
    Zstar : array_like
        Sorted array of unique observations.
    k : int
        Number of samples.
    n : array_like
        Number of observations in each sample.
    N : int
        Total number of observations.

    Returns
    -------
    A2aKN : float
        The A2aKN statistics of Scholz and Stephens 1987.

    """
    A2akN = 0.
    Z_ssorted_left = Z.searchsorted(Zstar, 'left')
    if N == Zstar.size:
        lj = 1.
    else:
        lj = Z.searchsorted(Zstar, 'right') - Z_ssorted_left
    Bj = Z_ssorted_left + lj / 2.
    for i in arange(0, k):
        s = np.sort(samples[i])
        s_ssorted_right = s.searchsorted(Zstar, side='right')
        Mij = s_ssorted_right.astype(float)
        fij = s_ssorted_right - s.searchsorted(Zstar, 'left')
        Mij -= fij / 2.
        inner = lj / float(N) * (N*Mij - Bj*n[i])**2 / (Bj*(N - Bj) - N*lj/4.)
        A2akN += inner.sum() / n[i]
    A2akN *= (N - 1.) / N
    return A2akN


def _anderson_ksamp_right(samples, Z, Zstar, k, n, N):
    """Compute A2akN equation 6 of Scholz & Stephens.

    Parameters
    ----------
    samples : sequence of 1-D array_like
        Array of sample arrays.
    Z : array_like
        Sorted array of all observations.
    Zstar : array_like
        Sorted array of unique observations.
    k : int
        Number of samples.
    n : array_like
        Number of observations in each sample.
    N : int
        Total number of observations.

    Returns
    -------
    A2KN : float
        The A2KN statistics of Scholz and Stephens 1987.

    """
    A2kN = 0.
    lj = Z.searchsorted(Zstar[:-1], 'right') - Z.searchsorted(Zstar[:-1],
                                                              'left')
    Bj = lj.cumsum()
    for i in arange(0, k):
        s = np.sort(samples[i])
        Mij = s.searchsorted(Zstar[:-1], side='right')
        inner = lj / float(N) * (N * Mij - Bj * n[i])**2 / (Bj * (N - Bj))
        A2kN += inner.sum() / n[i]
    return A2kN


Anderson_ksampResult = _make_tuple_bunch(
    'Anderson_ksampResult',
    ['statistic', 'critical_values', 'pvalue'], []
)


def anderson_ksamp(samples, midrank=True, *, method=None):
    """The Anderson-Darling test for k-samples.

    The k-sample Anderson-Darling test is a modification of the
    one-sample Anderson-Darling test. It tests the null hypothesis
    that k-samples are drawn from the same population without having
    to specify the distribution function of that population. The
    critical values depend on the number of samples.

    Parameters
    ----------
    samples : sequence of 1-D array_like
        Array of sample data in arrays.
    midrank : bool, optional
        Type of Anderson-Darling test which is computed. Default
        (True) is the midrank test applicable to continuous and
        discrete populations. If False, the right side empirical
        distribution is used.
    method : PermutationMethod, optional
        Defines the method used to compute the p-value. If `method` is an
        instance of `PermutationMethod`, the p-value is computed using
        `scipy.stats.permutation_test` with the provided configuration options
        and other appropriate settings. Otherwise, the p-value is interpolated
        from tabulated values.

    Returns
    -------
    res : Anderson_ksampResult
        An object containing attributes:

        statistic : float
            Normalized k-sample Anderson-Darling test statistic.
        critical_values : array
            The critical values for significance levels 25%, 10%, 5%, 2.5%, 1%,
            0.5%, 0.1%.
        pvalue : float
            The approximate p-value of the test. If `method` is not
            provided, the value is floored / capped at 0.1% / 25%.

    Raises
    ------
    ValueError
        If fewer than 2 samples are provided, a sample is empty, or no
        distinct observations are in the samples.

    See Also
    --------
    ks_2samp : 2 sample Kolmogorov-Smirnov test
    anderson : 1 sample Anderson-Darling test

    Notes
    -----
    [1]_ defines three versions of the k-sample Anderson-Darling test:
    one for continuous distributions and two for discrete
    distributions, in which ties between samples may occur. The
    default of this routine is to compute the version based on the
    midrank empirical distribution function. This test is applicable
    to continuous and discrete data. If midrank is set to False, the
    right side empirical distribution is used for a test for discrete
    data. According to [1]_, the two discrete test statistics differ
    only slightly if a few collisions due to round-off errors occur in
    the test not adjusted for ties between samples.

    The critical values corresponding to the significance levels from 0.01
    to 0.25 are taken from [1]_. p-values are floored / capped
    at 0.1% / 25%. Since the range of critical values might be extended in
    future releases, it is recommended not to test ``p == 0.25``, but rather
    ``p >= 0.25`` (analogously for the lower bound).

    .. versionadded:: 0.14.0

    References
    ----------
    .. [1] Scholz, F. W and Stephens, M. A. (1987), K-Sample
           Anderson-Darling Tests, Journal of the American Statistical
           Association, Vol. 82, pp. 918-924.

    Examples
    --------
    >>> import numpy as np
    >>> from scipy import stats
    >>> rng = np.random.default_rng()
    >>> res = stats.anderson_ksamp([rng.normal(size=50),
    ... rng.normal(loc=0.5, size=30)])
    >>> res.statistic, res.pvalue
    (1.974403288713695, 0.04991293614572478)
    >>> res.critical_values
    array([0.325, 1.226, 1.961, 2.718, 3.752, 4.592, 6.546])

    The null hypothesis that the two random samples come from the same
    distribution can be rejected at the 5% level because the returned
    test value is greater than the critical value for 5% (1.961) but
    not at the 2.5% level. The interpolation gives an approximate
    p-value of 4.99%.

    >>> samples = [rng.normal(size=50), rng.normal(size=30),
    ...            rng.normal(size=20)]
    >>> res = stats.anderson_ksamp(samples)
    >>> res.statistic, res.pvalue
    (-0.29103725200789504, 0.25)
    >>> res.critical_values
    array([ 0.44925884,  1.3052767 ,  1.9434184 ,  2.57696569,  3.41634856,
      4.07210043, 5.56419101])

    The null hypothesis cannot be rejected for three samples from an
    identical distribution. The reported p-value (25%) has been capped and
    may not be very accurate (since it corresponds to the value 0.449
    whereas the statistic is -0.291).

    In such cases where the p-value is capped or when sample sizes are
    small, a permutation test may be more accurate.

    >>> method = stats.PermutationMethod(n_resamples=9999, random_state=rng)
    >>> res = stats.anderson_ksamp(samples, method=method)
    >>> res.pvalue
    0.5254

    """
    k = len(samples)
    if (k < 2):
        raise ValueError("anderson_ksamp needs at least two samples")

    samples = list(map(np.asarray, samples))
    Z = np.sort(np.hstack(samples))
    N = Z.size
    Zstar = np.unique(Z)
    if Zstar.size < 2:
        raise ValueError("anderson_ksamp needs more than one distinct "
                         "observation")

    n = np.array([sample.size for sample in samples])
    if np.any(n == 0):
        raise ValueError("anderson_ksamp encountered sample without "
                         "observations")

    if midrank:
        A2kN_fun = _anderson_ksamp_midrank
    else:
        A2kN_fun = _anderson_ksamp_right
    A2kN = A2kN_fun(samples, Z, Zstar, k, n, N)

    def statistic(*samples):
        return A2kN_fun(samples, Z, Zstar, k, n, N)

    if method is not None:
        res = stats.permutation_test(samples, statistic, **method._asdict(),
                                     alternative='greater')

    H = (1. / n).sum()
    hs_cs = (1. / arange(N - 1, 1, -1)).cumsum()
    h = hs_cs[-1] + 1
    g = (hs_cs / arange(2, N)).sum()

    a = (4*g - 6) * (k - 1) + (10 - 6*g)*H
    b = (2*g - 4)*k**2 + 8*h*k + (2*g - 14*h - 4)*H - 8*h + 4*g - 6
    c = (6*h + 2*g - 2)*k**2 + (4*h - 4*g + 6)*k + (2*h - 6)*H + 4*h
    d = (2*h + 6)*k**2 - 4*h*k
    sigmasq = (a*N**3 + b*N**2 + c*N + d) / ((N - 1.) * (N - 2.) * (N - 3.))
    m = k - 1
    A2 = (A2kN - m) / math.sqrt(sigmasq)

    # The b_i values are the interpolation coefficients from Table 2
    # of Scholz and Stephens 1987
    b0 = np.array([0.675, 1.281, 1.645, 1.96, 2.326, 2.573, 3.085])
    b1 = np.array([-0.245, 0.25, 0.678, 1.149, 1.822, 2.364, 3.615])
    b2 = np.array([-0.105, -0.305, -0.362, -0.391, -0.396, -0.345, -0.154])
    critical = b0 + b1 / math.sqrt(m) + b2 / m

    sig = np.array([0.25, 0.1, 0.05, 0.025, 0.01, 0.005, 0.001])

    if A2 < critical.min() and method is None:
        p = sig.max()
        msg = (f"p-value capped: true value larger than {p}. Consider "
               "specifying `method` "
               "(e.g. `method=stats.PermutationMethod()`.)")
        warnings.warn(msg, stacklevel=2)
    elif A2 > critical.max() and method is None:
        p = sig.min()
        msg = (f"p-value floored: true value smaller than {p}. Consider "
               "specifying `method` "
               "(e.g. `method=stats.PermutationMethod()`.)")
        warnings.warn(msg, stacklevel=2)
    elif method is None:
        # interpolation of probit of significance level
        pf = np.polyfit(critical, log(sig), 2)
        p = math.exp(np.polyval(pf, A2))
    else:
        p = res.pvalue if method is not None else p

    # create result object with alias for backward compatibility
    res = Anderson_ksampResult(A2, critical, p)
    res.significance_level = p
    return res


AnsariResult = namedtuple('AnsariResult', ('statistic', 'pvalue'))


class _ABW:
    """Distribution of Ansari-Bradley W-statistic under the null hypothesis."""
    # TODO: calculate exact distribution considering ties
    # We could avoid summing over more than half the frequencies,
    # but initially it doesn't seem worth the extra complexity

    def __init__(self):
        """Minimal initializer."""
        self.m = None
        self.n = None
        self.astart = None
        self.total = None
        self.freqs = None

    def _recalc(self, n, m):
        """When necessary, recalculate exact distribution."""
        if n != self.n or m != self.m:
            self.n, self.m = n, m
            # distribution is NOT symmetric when m + n is odd
            # n is len(x), m is len(y), and ratio of scales is defined x/y
            astart, a1, _ = gscale(n, m)
            self.astart = astart  # minimum value of statistic
            # Exact distribution of test statistic under null hypothesis
            # expressed as frequencies/counts/integers to maintain precision.
            # Stored as floats to avoid overflow of sums.
            self.freqs = a1.astype(np.float64)
            self.total = self.freqs.sum()  # could calculate from m and n
            # probability mass is self.freqs / self.total;

    def pmf(self, k, n, m):
        """Probability mass function."""
        self._recalc(n, m)
        # The convention here is that PMF at k = 12.5 is the same as at k = 12,
        # -> use `floor` in case of ties.
        ind = np.floor(k - self.astart).astype(int)
        return self.freqs[ind] / self.total

    def cdf(self, k, n, m):
        """Cumulative distribution function."""
        self._recalc(n, m)
        # Null distribution derived without considering ties is
        # approximate. Round down to avoid Type I error.
        ind = np.ceil(k - self.astart).astype(int)
        return self.freqs[:ind+1].sum() / self.total

    def sf(self, k, n, m):
        """Survival function."""
        self._recalc(n, m)
        # Null distribution derived without considering ties is
        # approximate. Round down to avoid Type I error.
        ind = np.floor(k - self.astart).astype(int)
        return self.freqs[ind:].sum() / self.total


# Maintain state for faster repeat calls to ansari w/ method='exact'
_abw_state = _ABW()


@_axis_nan_policy_factory(AnsariResult, n_samples=2)
def ansari(x, y, alternative='two-sided'):
    """Perform the Ansari-Bradley test for equal scale parameters.

    The Ansari-Bradley test ([1]_, [2]_) is a non-parametric test
    for the equality of the scale parameter of the distributions
    from which two samples were drawn. The null hypothesis states that
    the ratio of the scale of the distribution underlying `x` to the scale
    of the distribution underlying `y` is 1.

    Parameters
    ----------
    x, y : array_like
        Arrays of sample data.
    alternative : {'two-sided', 'less', 'greater'}, optional
        Defines the alternative hypothesis. Default is 'two-sided'.
        The following options are available:

        * 'two-sided': the ratio of scales is not equal to 1.
        * 'less': the ratio of scales is less than 1.
        * 'greater': the ratio of scales is greater than 1.

        .. versionadded:: 1.7.0

    Returns
    -------
    statistic : float
        The Ansari-Bradley test statistic.
    pvalue : float
        The p-value of the hypothesis test.

    See Also
    --------
    fligner : A non-parametric test for the equality of k variances
    mood : A non-parametric test for the equality of two scale parameters

    Notes
    -----
    The p-value given is exact when the sample sizes are both less than
    55 and there are no ties, otherwise a normal approximation for the
    p-value is used.

    References
    ----------
    .. [1] Ansari, A. R. and Bradley, R. A. (1960) Rank-sum tests for
           dispersions, Annals of Mathematical Statistics, 31, 1174-1189.
    .. [2] Sprent, Peter and N.C. Smeeton.  Applied nonparametric
           statistical methods.  3rd ed. Chapman and Hall/CRC. 2001.
           Section 5.8.2.
    .. [3] Nathaniel E. Helwig "Nonparametric Dispersion and Equality
           Tests" at http://users.stat.umn.edu/~helwig/notes/npde-Notes.pdf

    Examples
    --------
    >>> import numpy as np
    >>> from scipy.stats import ansari
    >>> rng = np.random.default_rng()

    For these examples, we'll create three random data sets.  The first
    two, with sizes 35 and 25, are drawn from a normal distribution with
    mean 0 and standard deviation 2.  The third data set has size 25 and
    is drawn from a normal distribution with standard deviation 1.25.

    >>> x1 = rng.normal(loc=0, scale=2, size=35)
    >>> x2 = rng.normal(loc=0, scale=2, size=25)
    >>> x3 = rng.normal(loc=0, scale=1.25, size=25)

    First we apply `ansari` to `x1` and `x2`.  These samples are drawn
    from the same distribution, so we expect the Ansari-Bradley test
    should not lead us to conclude that the scales of the distributions
    are different.

    >>> ansari(x1, x2)
    AnsariResult(statistic=541.0, pvalue=0.9762532927399098)

    With a p-value close to 1, we cannot conclude that there is a
    significant difference in the scales (as expected).

    Now apply the test to `x1` and `x3`:

    >>> ansari(x1, x3)
    AnsariResult(statistic=425.0, pvalue=0.0003087020407974518)

    The probability of observing such an extreme value of the statistic
    under the null hypothesis of equal scales is only 0.03087%. We take this
    as evidence against the null hypothesis in favor of the alternative:
    the scales of the distributions from which the samples were drawn
    are not equal.

    We can use the `alternative` parameter to perform a one-tailed test.
    In the above example, the scale of `x1` is greater than `x3` and so
    the ratio of scales of `x1` and `x3` is greater than 1. This means
    that the p-value when ``alternative='greater'`` should be near 0 and
    hence we should be able to reject the null hypothesis:

    >>> ansari(x1, x3, alternative='greater')
    AnsariResult(statistic=425.0, pvalue=0.0001543510203987259)

    As we can see, the p-value is indeed quite low. Use of
    ``alternative='less'`` should thus yield a large p-value:

    >>> ansari(x1, x3, alternative='less')
    AnsariResult(statistic=425.0, pvalue=0.9998643258449039)

    """
    if alternative not in {'two-sided', 'greater', 'less'}:
        raise ValueError("'alternative' must be 'two-sided',"
                         " 'greater', or 'less'.")
    x, y = asarray(x), asarray(y)
    n = len(x)
    m = len(y)
    if m < 1:
        raise ValueError("Not enough other observations.")
    if n < 1:
        raise ValueError("Not enough test observations.")

    N = m + n
    xy = r_[x, y]  # combine
    rank = _stats_py.rankdata(xy)
    symrank = amin(array((rank, N - rank + 1)), 0)
    AB = np.sum(symrank[:n], axis=0)
    uxy = unique(xy)
    repeats = (len(uxy) != len(xy))
    exact = ((m < 55) and (n < 55) and not repeats)
    if repeats and (m < 55 or n < 55):
        warnings.warn("Ties preclude use of exact statistic.", stacklevel=2)
    if exact:
        if alternative == 'two-sided':
            pval = 2.0 * np.minimum(_abw_state.cdf(AB, n, m),
                                    _abw_state.sf(AB, n, m))
        elif alternative == 'greater':
            # AB statistic is _smaller_ when ratio of scales is larger,
            # so this is the opposite of the usual calculation
            pval = _abw_state.cdf(AB, n, m)
        else:
            pval = _abw_state.sf(AB, n, m)
        return AnsariResult(AB, min(1.0, pval))

    # otherwise compute normal approximation
    if N % 2:  # N odd
        mnAB = n * (N+1.0)**2 / 4.0 / N
        varAB = n * m * (N+1.0) * (3+N**2) / (48.0 * N**2)
    else:
        mnAB = n * (N+2.0) / 4.0
        varAB = m * n * (N+2) * (N-2.0) / 48 / (N-1.0)
    if repeats:   # adjust variance estimates
        # compute np.sum(tj * rj**2,axis=0)
        fac = np.sum(symrank**2, axis=0)
        if N % 2:  # N odd
            varAB = m * n * (16*N*fac - (N+1)**4) / (16.0 * N**2 * (N-1))
        else:  # N even
            varAB = m * n * (16*fac - N*(N+2)**2) / (16.0 * N * (N-1))

    # Small values of AB indicate larger dispersion for the x sample.
    # Large values of AB indicate larger dispersion for the y sample.
    # This is opposite to the way we define the ratio of scales. see [1]_.
    z = (mnAB - AB) / sqrt(varAB)
    pvalue = _get_pvalue(z, distributions.norm, alternative)
    return AnsariResult(AB[()], pvalue[()])


BartlettResult = namedtuple('BartlettResult', ('statistic', 'pvalue'))


@_axis_nan_policy_factory(BartlettResult, n_samples=None)
def bartlett(*samples):
    r"""Perform Bartlett's test for equal variances.

    Bartlett's test tests the null hypothesis that all input samples
    are from populations with equal variances.  For samples
    from significantly non-normal populations, Levene's test
    `levene` is more robust.

    Parameters
    ----------
    sample1, sample2, ... : array_like
        arrays of sample data.  Only 1d arrays are accepted, they may have
        different lengths.

    Returns
    -------
    statistic : float
        The test statistic.
    pvalue : float
        The p-value of the test.

    See Also
    --------
    fligner : A non-parametric test for the equality of k variances
    levene : A robust parametric test for equality of k variances

    Notes
    -----
    Conover et al. (1981) examine many of the existing parametric and
    nonparametric tests by extensive simulations and they conclude that the
    tests proposed by Fligner and Killeen (1976) and Levene (1960) appear to be
    superior in terms of robustness of departures from normality and power
    ([3]_).

    References
    ----------
    .. [1]  https://www.itl.nist.gov/div898/handbook/eda/section3/eda357.htm
    .. [2]  Snedecor, George W. and Cochran, William G. (1989), Statistical
              Methods, Eighth Edition, Iowa State University Press.
    .. [3] Park, C. and Lindsay, B. G. (1999). Robust Scale Estimation and
           Hypothesis Testing based on Quadratic Inference Function. Technical
           Report #99-03, Center for Likelihood Studies, Pennsylvania State
           University.
    .. [4] Bartlett, M. S. (1937). Properties of Sufficiency and Statistical
           Tests. Proceedings of the Royal Society of London. Series A,
           Mathematical and Physical Sciences, Vol. 160, No.901, pp. 268-282.
    .. [5] C.I. BLISS (1952), The Statistics of Bioassay: With Special
           Reference to the Vitamins, pp 499-503,
           :doi:`10.1016/C2013-0-12584-6`.
    .. [6] B. Phipson and G. K. Smyth. "Permutation P-values Should Never Be
           Zero: Calculating Exact P-values When Permutations Are Randomly
           Drawn." Statistical Applications in Genetics and Molecular Biology
           9.1 (2010).
    .. [7] Ludbrook, J., & Dudley, H. (1998). Why permutation tests are
           superior to t and F tests in biomedical research. The American
           Statistician, 52(2), 127-132.

    Examples
    --------
    In [5]_, the influence of vitamin C on the tooth growth of guinea pigs
    was investigated. In a control study, 60 subjects were divided into
    small dose, medium dose, and large dose groups that received
    daily doses of 0.5, 1.0 and 2.0 mg of vitamin C, respectively.
    After 42 days, the tooth growth was measured.

    The ``small_dose``, ``medium_dose``, and ``large_dose`` arrays below record
    tooth growth measurements of the three groups in microns.

    >>> import numpy as np
    >>> small_dose = np.array([
    ...     4.2, 11.5, 7.3, 5.8, 6.4, 10, 11.2, 11.2, 5.2, 7,
    ...     15.2, 21.5, 17.6, 9.7, 14.5, 10, 8.2, 9.4, 16.5, 9.7
    ... ])
    >>> medium_dose = np.array([
    ...     16.5, 16.5, 15.2, 17.3, 22.5, 17.3, 13.6, 14.5, 18.8, 15.5,
    ...     19.7, 23.3, 23.6, 26.4, 20, 25.2, 25.8, 21.2, 14.5, 27.3
    ... ])
    >>> large_dose = np.array([
    ...     23.6, 18.5, 33.9, 25.5, 26.4, 32.5, 26.7, 21.5, 23.3, 29.5,
    ...     25.5, 26.4, 22.4, 24.5, 24.8, 30.9, 26.4, 27.3, 29.4, 23
    ... ])

    The `bartlett` statistic is sensitive to differences in variances
    between the samples.

    >>> from scipy import stats
    >>> res = stats.bartlett(small_dose, medium_dose, large_dose)
    >>> res.statistic
    0.6654670663030519

    The value of the statistic tends to be high when there is a large
    difference in variances.

    We can test for inequality of variance among the groups by comparing the
    observed value of the statistic against the null distribution: the
    distribution of statistic values derived under the null hypothesis that
    the population variances of the three groups are equal.

    For this test, the null distribution follows the chi-square distribution
    as shown below.

    >>> import matplotlib.pyplot as plt
    >>> k = 3  # number of samples
    >>> dist = stats.chi2(df=k-1)
    >>> val = np.linspace(0, 5, 100)
    >>> pdf = dist.pdf(val)
    >>> fig, ax = plt.subplots(figsize=(8, 5))
    >>> def plot(ax):  # we'll reuse this
    ...     ax.plot(val, pdf, color='C0')
    ...     ax.set_title("Bartlett Test Null Distribution")
    ...     ax.set_xlabel("statistic")
    ...     ax.set_ylabel("probability density")
    ...     ax.set_xlim(0, 5)
    ...     ax.set_ylim(0, 1)
    >>> plot(ax)
    >>> plt.show()

    The comparison is quantified by the p-value: the proportion of values in
    the null distribution greater than or equal to the observed value of the
    statistic.

    >>> fig, ax = plt.subplots(figsize=(8, 5))
    >>> plot(ax)
    >>> pvalue = dist.sf(res.statistic)
    >>> annotation = (f'p-value={pvalue:.3f}\n(shaded area)')
    >>> props = dict(facecolor='black', width=1, headwidth=5, headlength=8)
    >>> _ = ax.annotate(annotation, (1.5, 0.22), (2.25, 0.3), arrowprops=props)
    >>> i = val >= res.statistic
    >>> ax.fill_between(val[i], y1=0, y2=pdf[i], color='C0')
    >>> plt.show()

    >>> res.pvalue
    0.71696121509966

    If the p-value is "small" - that is, if there is a low probability of
    sampling data from distributions with identical variances that produces
    such an extreme value of the statistic - this may be taken as evidence
    against the null hypothesis in favor of the alternative: the variances of
    the groups are not equal. Note that:

    - The inverse is not true; that is, the test is not used to provide
      evidence for the null hypothesis.
    - The threshold for values that will be considered "small" is a choice that
      should be made before the data is analyzed [6]_ with consideration of the
      risks of both false positives (incorrectly rejecting the null hypothesis)
      and false negatives (failure to reject a false null hypothesis).
    - Small p-values are not evidence for a *large* effect; rather, they can
      only provide evidence for a "significant" effect, meaning that they are
      unlikely to have occurred under the null hypothesis.

    Note that the chi-square distribution provides the null distribution
    when the observations are normally distributed. For small samples
    drawn from non-normal populations, it may be more appropriate to
    perform a
    permutation test: Under the null hypothesis that all three samples were
    drawn from the same population, each of the measurements is equally likely
    to have been observed in any of the three samples. Therefore, we can form
    a randomized null distribution by calculating the statistic under many
    randomly-generated partitionings of the observations into the three
    samples.

    >>> def statistic(*samples):
    ...     return stats.bartlett(*samples).statistic
    >>> ref = stats.permutation_test(
    ...     (small_dose, medium_dose, large_dose), statistic,
    ...     permutation_type='independent', alternative='greater'
    ... )
    >>> fig, ax = plt.subplots(figsize=(8, 5))
    >>> plot(ax)
    >>> bins = np.linspace(0, 5, 25)
    >>> ax.hist(
    ...     ref.null_distribution, bins=bins, density=True, facecolor="C1"
    ... )
    >>> ax.legend(['aymptotic approximation\n(many observations)',
    ...            'randomized null distribution'])
    >>> plot(ax)
    >>> plt.show()

    >>> ref.pvalue  # randomized test p-value
    0.5387  # may vary

    Note that there is significant disagreement between the p-value calculated
    here and the asymptotic approximation returned by `bartlett` above.
    The statistical inferences that can be drawn rigorously from a permutation
    test are limited; nonetheless, they may be the preferred approach in many
    circumstances [7]_.

    Following is another generic example where the null hypothesis would be
    rejected.

    Test whether the lists `a`, `b` and `c` come from populations
    with equal variances.

    >>> a = [8.88, 9.12, 9.04, 8.98, 9.00, 9.08, 9.01, 8.85, 9.06, 8.99]
    >>> b = [8.88, 8.95, 9.29, 9.44, 9.15, 9.58, 8.36, 9.18, 8.67, 9.05]
    >>> c = [8.95, 9.12, 8.95, 8.85, 9.03, 8.84, 9.07, 8.98, 8.86, 8.98]
    >>> stat, p = stats.bartlett(a, b, c)
    >>> p
    1.1254782518834628e-05

    The very small p-value suggests that the populations do not have equal
    variances.

    This is not surprising, given that the sample variance of `b` is much
    larger than that of `a` and `c`:

    >>> [np.var(x, ddof=1) for x in [a, b, c]]
    [0.007054444444444413, 0.13073888888888888, 0.008890000000000002]

    """
    k = len(samples)
    if k < 2:
        raise ValueError("Must enter at least two input sample vectors.")

    # Handle empty input and input that is not 1d
    for sample in samples:
        if np.asanyarray(sample).size == 0:
            NaN = _get_nan(*samples)  # get NaN of result_dtype of all samples
            return BartlettResult(NaN, NaN)

    Ni = np.empty(k)
    ssq = np.empty(k, 'd')
    for j in range(k):
        Ni[j] = len(samples[j])
        ssq[j] = np.var(samples[j], ddof=1)
    Ntot = np.sum(Ni, axis=0)
    spsq = np.sum((Ni - 1)*ssq, axis=0) / (1.0*(Ntot - k))
    numer = (Ntot*1.0 - k) * log(spsq) - np.sum((Ni - 1.0)*log(ssq), axis=0)
    denom = 1.0 + 1.0/(3*(k - 1)) * ((np.sum(1.0/(Ni - 1.0), axis=0)) -
                                     1.0/(Ntot - k))
    T = numer / denom
    pval = distributions.chi2.sf(T, k - 1)  # 1 - cdf

    return BartlettResult(T, pval)


LeveneResult = namedtuple('LeveneResult', ('statistic', 'pvalue'))


@_axis_nan_policy_factory(LeveneResult, n_samples=None)
def levene(*samples, center='median', proportiontocut=0.05):
    r"""Perform Levene test for equal variances.

    The Levene test tests the null hypothesis that all input samples
    are from populations with equal variances.  Levene's test is an
    alternative to Bartlett's test `bartlett` in the case where
    there are significant deviations from normality.

    Parameters
    ----------
    sample1, sample2, ... : array_like
        The sample data, possibly with different lengths. Only one-dimensional
        samples are accepted.
    center : {'mean', 'median', 'trimmed'}, optional
        Which function of the data to use in the test.  The default
        is 'median'.
    proportiontocut : float, optional
        When `center` is 'trimmed', this gives the proportion of data points
        to cut from each end. (See `scipy.stats.trim_mean`.)
        Default is 0.05.

    Returns
    -------
    statistic : float
        The test statistic.
    pvalue : float
        The p-value for the test.

    See Also
    --------
    fligner : A non-parametric test for the equality of k variances
    bartlett : A parametric test for equality of k variances in normal samples

    Notes
    -----
    Three variations of Levene's test are possible.  The possibilities
    and their recommended usages are:

      * 'median' : Recommended for skewed (non-normal) distributions>
      * 'mean' : Recommended for symmetric, moderate-tailed distributions.
      * 'trimmed' : Recommended for heavy-tailed distributions.

    The test version using the mean was proposed in the original article
    of Levene ([2]_) while the median and trimmed mean have been studied by
    Brown and Forsythe ([3]_), sometimes also referred to as Brown-Forsythe
    test.

    References
    ----------
    .. [1] https://www.itl.nist.gov/div898/handbook/eda/section3/eda35a.htm
    .. [2] Levene, H. (1960). In Contributions to Probability and Statistics:
           Essays in Honor of Harold Hotelling, I. Olkin et al. eds.,
           Stanford University Press, pp. 278-292.
    .. [3] Brown, M. B. and Forsythe, A. B. (1974), Journal of the American
           Statistical Association, 69, 364-367
    .. [4] C.I. BLISS (1952), The Statistics of Bioassay: With Special
           Reference to the Vitamins, pp 499-503,
           :doi:`10.1016/C2013-0-12584-6`.
    .. [5] B. Phipson and G. K. Smyth. "Permutation P-values Should Never Be
           Zero: Calculating Exact P-values When Permutations Are Randomly
           Drawn." Statistical Applications in Genetics and Molecular Biology
           9.1 (2010).
    .. [6] Ludbrook, J., & Dudley, H. (1998). Why permutation tests are
           superior to t and F tests in biomedical research. The American
           Statistician, 52(2), 127-132.

    Examples
    --------
    In [4]_, the influence of vitamin C on the tooth growth of guinea pigs
    was investigated. In a control study, 60 subjects were divided into
    small dose, medium dose, and large dose groups that received
    daily doses of 0.5, 1.0 and 2.0 mg of vitamin C, respectively.
    After 42 days, the tooth growth was measured.

    The ``small_dose``, ``medium_dose``, and ``large_dose`` arrays below record
    tooth growth measurements of the three groups in microns.

    >>> import numpy as np
    >>> small_dose = np.array([
    ...     4.2, 11.5, 7.3, 5.8, 6.4, 10, 11.2, 11.2, 5.2, 7,
    ...     15.2, 21.5, 17.6, 9.7, 14.5, 10, 8.2, 9.4, 16.5, 9.7
    ... ])
    >>> medium_dose = np.array([
    ...     16.5, 16.5, 15.2, 17.3, 22.5, 17.3, 13.6, 14.5, 18.8, 15.5,
    ...     19.7, 23.3, 23.6, 26.4, 20, 25.2, 25.8, 21.2, 14.5, 27.3
    ... ])
    >>> large_dose = np.array([
    ...     23.6, 18.5, 33.9, 25.5, 26.4, 32.5, 26.7, 21.5, 23.3, 29.5,
    ...     25.5, 26.4, 22.4, 24.5, 24.8, 30.9, 26.4, 27.3, 29.4, 23
    ... ])

    The `levene` statistic is sensitive to differences in variances
    between the samples.

    >>> from scipy import stats
    >>> res = stats.levene(small_dose, medium_dose, large_dose)
    >>> res.statistic
    0.6457341109631506

    The value of the statistic tends to be high when there is a large
    difference in variances.

    We can test for inequality of variance among the groups by comparing the
    observed value of the statistic against the null distribution: the
    distribution of statistic values derived under the null hypothesis that
    the population variances of the three groups are equal.

    For this test, the null distribution follows the F distribution as shown
    below.

    >>> import matplotlib.pyplot as plt
    >>> k, n = 3, 60   # number of samples, total number of observations
    >>> dist = stats.f(dfn=k-1, dfd=n-k)
    >>> val = np.linspace(0, 5, 100)
    >>> pdf = dist.pdf(val)
    >>> fig, ax = plt.subplots(figsize=(8, 5))
    >>> def plot(ax):  # we'll reuse this
    ...     ax.plot(val, pdf, color='C0')
    ...     ax.set_title("Levene Test Null Distribution")
    ...     ax.set_xlabel("statistic")
    ...     ax.set_ylabel("probability density")
    ...     ax.set_xlim(0, 5)
    ...     ax.set_ylim(0, 1)
    >>> plot(ax)
    >>> plt.show()

    The comparison is quantified by the p-value: the proportion of values in
    the null distribution greater than or equal to the observed value of the
    statistic.

    >>> fig, ax = plt.subplots(figsize=(8, 5))
    >>> plot(ax)
    >>> pvalue = dist.sf(res.statistic)
    >>> annotation = (f'p-value={pvalue:.3f}\n(shaded area)')
    >>> props = dict(facecolor='black', width=1, headwidth=5, headlength=8)
    >>> _ = ax.annotate(annotation, (1.5, 0.22), (2.25, 0.3), arrowprops=props)
    >>> i = val >= res.statistic
    >>> ax.fill_between(val[i], y1=0, y2=pdf[i], color='C0')
    >>> plt.show()

    >>> res.pvalue
    0.5280694573759905

    If the p-value is "small" - that is, if there is a low probability of
    sampling data from distributions with identical variances that produces
    such an extreme value of the statistic - this may be taken as evidence
    against the null hypothesis in favor of the alternative: the variances of
    the groups are not equal. Note that:

    - The inverse is not true; that is, the test is not used to provide
      evidence for the null hypothesis.
    - The threshold for values that will be considered "small" is a choice that
      should be made before the data is analyzed [5]_ with consideration of the
      risks of both false positives (incorrectly rejecting the null hypothesis)
      and false negatives (failure to reject a false null hypothesis).
    - Small p-values are not evidence for a *large* effect; rather, they can
      only provide evidence for a "significant" effect, meaning that they are
      unlikely to have occurred under the null hypothesis.

    Note that the F distribution provides an asymptotic approximation of the
    null distribution.
    For small samples, it may be more appropriate to perform a permutation
    test: Under the null hypothesis that all three samples were drawn from
    the same population, each of the measurements is equally likely to have
    been observed in any of the three samples. Therefore, we can form a
    randomized null distribution by calculating the statistic under many
    randomly-generated partitionings of the observations into the three
    samples.

    >>> def statistic(*samples):
    ...     return stats.levene(*samples).statistic
    >>> ref = stats.permutation_test(
    ...     (small_dose, medium_dose, large_dose), statistic,
    ...     permutation_type='independent', alternative='greater'
    ... )
    >>> fig, ax = plt.subplots(figsize=(8, 5))
    >>> plot(ax)
    >>> bins = np.linspace(0, 5, 25)
    >>> ax.hist(
    ...     ref.null_distribution, bins=bins, density=True, facecolor="C1"
    ... )
    >>> ax.legend(['aymptotic approximation\n(many observations)',
    ...            'randomized null distribution'])
    >>> plot(ax)
    >>> plt.show()

    >>> ref.pvalue  # randomized test p-value
    0.4559  # may vary

    Note that there is significant disagreement between the p-value calculated
    here and the asymptotic approximation returned by `levene` above.
    The statistical inferences that can be drawn rigorously from a permutation
    test are limited; nonetheless, they may be the preferred approach in many
    circumstances [6]_.

    Following is another generic example where the null hypothesis would be
    rejected.

    Test whether the lists `a`, `b` and `c` come from populations
    with equal variances.

    >>> a = [8.88, 9.12, 9.04, 8.98, 9.00, 9.08, 9.01, 8.85, 9.06, 8.99]
    >>> b = [8.88, 8.95, 9.29, 9.44, 9.15, 9.58, 8.36, 9.18, 8.67, 9.05]
    >>> c = [8.95, 9.12, 8.95, 8.85, 9.03, 8.84, 9.07, 8.98, 8.86, 8.98]
    >>> stat, p = stats.levene(a, b, c)
    >>> p
    0.002431505967249681

    The small p-value suggests that the populations do not have equal
    variances.

    This is not surprising, given that the sample variance of `b` is much
    larger than that of `a` and `c`:

    >>> [np.var(x, ddof=1) for x in [a, b, c]]
    [0.007054444444444413, 0.13073888888888888, 0.008890000000000002]

    """
    if center not in ['mean', 'median', 'trimmed']:
        raise ValueError("center must be 'mean', 'median' or 'trimmed'.")

    k = len(samples)
    if k < 2:
        raise ValueError("Must enter at least two input sample vectors.")

    Ni = np.empty(k)
    Yci = np.empty(k, 'd')

    if center == 'median':

        def func(x):
            return np.median(x, axis=0)

    elif center == 'mean':

        def func(x):
            return np.mean(x, axis=0)

    else:  # center == 'trimmed'
        samples = tuple(_stats_py.trimboth(np.sort(sample), proportiontocut)
                        for sample in samples)

        def func(x):
            return np.mean(x, axis=0)

    for j in range(k):
        Ni[j] = len(samples[j])
        Yci[j] = func(samples[j])
    Ntot = np.sum(Ni, axis=0)

    # compute Zij's
    Zij = [None] * k
    for i in range(k):
        Zij[i] = abs(asarray(samples[i]) - Yci[i])

    # compute Zbari
    Zbari = np.empty(k, 'd')
    Zbar = 0.0
    for i in range(k):
        Zbari[i] = np.mean(Zij[i], axis=0)
        Zbar += Zbari[i] * Ni[i]

    Zbar /= Ntot
    numer = (Ntot - k) * np.sum(Ni * (Zbari - Zbar)**2, axis=0)

    # compute denom_variance
    dvar = 0.0
    for i in range(k):
        dvar += np.sum((Zij[i] - Zbari[i])**2, axis=0)

    denom = (k - 1.0) * dvar

    W = numer / denom
    pval = distributions.f.sf(W, k-1, Ntot-k)  # 1 - cdf
    return LeveneResult(W, pval)


def _apply_func(x, g, func):
    # g is list of indices into x
    #  separating x into different groups
    #  func should be applied over the groups
    g = unique(r_[0, g, len(x)])
    output = [func(x[g[k]:g[k+1]]) for k in range(len(g) - 1)]

    return asarray(output)


FlignerResult = namedtuple('FlignerResult', ('statistic', 'pvalue'))


@_axis_nan_policy_factory(FlignerResult, n_samples=None)
def fligner(*samples, center='median', proportiontocut=0.05):
    r"""Perform Fligner-Killeen test for equality of variance.

    Fligner's test tests the null hypothesis that all input samples
    are from populations with equal variances.  Fligner-Killeen's test is
    distribution free when populations are identical [2]_.

    Parameters
    ----------
    sample1, sample2, ... : array_like
        Arrays of sample data.  Need not be the same length.
    center : {'mean', 'median', 'trimmed'}, optional
        Keyword argument controlling which function of the data is used in
        computing the test statistic.  The default is 'median'.
    proportiontocut : float, optional
        When `center` is 'trimmed', this gives the proportion of data points
        to cut from each end. (See `scipy.stats.trim_mean`.)
        Default is 0.05.

    Returns
    -------
    statistic : float
        The test statistic.
    pvalue : float
        The p-value for the hypothesis test.

    See Also
    --------
    bartlett : A parametric test for equality of k variances in normal samples
    levene : A robust parametric test for equality of k variances

    Notes
    -----
    As with Levene's test there are three variants of Fligner's test that
    differ by the measure of central tendency used in the test.  See `levene`
    for more information.

    Conover et al. (1981) examine many of the existing parametric and
    nonparametric tests by extensive simulations and they conclude that the
    tests proposed by Fligner and Killeen (1976) and Levene (1960) appear to be
    superior in terms of robustness of departures from normality and power
    [3]_.

    References
    ----------
    .. [1] Park, C. and Lindsay, B. G. (1999). Robust Scale Estimation and
           Hypothesis Testing based on Quadratic Inference Function. Technical
           Report #99-03, Center for Likelihood Studies, Pennsylvania State
           University.
           https://cecas.clemson.edu/~cspark/cv/paper/qif/draftqif2.pdf
    .. [2] Fligner, M.A. and Killeen, T.J. (1976). Distribution-free two-sample
           tests for scale. 'Journal of the American Statistical Association.'
           71(353), 210-213.
    .. [3] Park, C. and Lindsay, B. G. (1999). Robust Scale Estimation and
           Hypothesis Testing based on Quadratic Inference Function. Technical
           Report #99-03, Center for Likelihood Studies, Pennsylvania State
           University.
    .. [4] Conover, W. J., Johnson, M. E. and Johnson M. M. (1981). A
           comparative study of tests for homogeneity of variances, with
           applications to the outer continental shelf bidding data.
           Technometrics, 23(4), 351-361.
    .. [5] C.I. BLISS (1952), The Statistics of Bioassay: With Special
           Reference to the Vitamins, pp 499-503,
           :doi:`10.1016/C2013-0-12584-6`.
    .. [6] B. Phipson and G. K. Smyth. "Permutation P-values Should Never Be
           Zero: Calculating Exact P-values When Permutations Are Randomly
           Drawn." Statistical Applications in Genetics and Molecular Biology
           9.1 (2010).
    .. [7] Ludbrook, J., & Dudley, H. (1998). Why permutation tests are
           superior to t and F tests in biomedical research. The American
           Statistician, 52(2), 127-132.

    Examples
    --------
    In [5]_, the influence of vitamin C on the tooth growth of guinea pigs
    was investigated. In a control study, 60 subjects were divided into
    small dose, medium dose, and large dose groups that received
    daily doses of 0.5, 1.0 and 2.0 mg of vitamin C, respectively.
    After 42 days, the tooth growth was measured.

    The ``small_dose``, ``medium_dose``, and ``large_dose`` arrays below record
    tooth growth measurements of the three groups in microns.

    >>> import numpy as np
    >>> small_dose = np.array([
    ...     4.2, 11.5, 7.3, 5.8, 6.4, 10, 11.2, 11.2, 5.2, 7,
    ...     15.2, 21.5, 17.6, 9.7, 14.5, 10, 8.2, 9.4, 16.5, 9.7
    ... ])
    >>> medium_dose = np.array([
    ...     16.5, 16.5, 15.2, 17.3, 22.5, 17.3, 13.6, 14.5, 18.8, 15.5,
    ...     19.7, 23.3, 23.6, 26.4, 20, 25.2, 25.8, 21.2, 14.5, 27.3
    ... ])
    >>> large_dose = np.array([
    ...     23.6, 18.5, 33.9, 25.5, 26.4, 32.5, 26.7, 21.5, 23.3, 29.5,
    ...     25.5, 26.4, 22.4, 24.5, 24.8, 30.9, 26.4, 27.3, 29.4, 23
    ... ])

    The `fligner` statistic is sensitive to differences in variances
    between the samples.

    >>> from scipy import stats
    >>> res = stats.fligner(small_dose, medium_dose, large_dose)
    >>> res.statistic
    1.3878943408857916

    The value of the statistic tends to be high when there is a large
    difference in variances.

    We can test for inequality of variance among the groups by comparing the
    observed value of the statistic against the null distribution: the
    distribution of statistic values derived under the null hypothesis that
    the population variances of the three groups are equal.

    For this test, the null distribution follows the chi-square distribution
    as shown below.

    >>> import matplotlib.pyplot as plt
    >>> k = 3  # number of samples
    >>> dist = stats.chi2(df=k-1)
    >>> val = np.linspace(0, 8, 100)
    >>> pdf = dist.pdf(val)
    >>> fig, ax = plt.subplots(figsize=(8, 5))
    >>> def plot(ax):  # we'll reuse this
    ...     ax.plot(val, pdf, color='C0')
    ...     ax.set_title("Fligner Test Null Distribution")
    ...     ax.set_xlabel("statistic")
    ...     ax.set_ylabel("probability density")
    ...     ax.set_xlim(0, 8)
    ...     ax.set_ylim(0, 0.5)
    >>> plot(ax)
    >>> plt.show()

    The comparison is quantified by the p-value: the proportion of values in
    the null distribution greater than or equal to the observed value of the
    statistic.

    >>> fig, ax = plt.subplots(figsize=(8, 5))
    >>> plot(ax)
    >>> pvalue = dist.sf(res.statistic)
    >>> annotation = (f'p-value={pvalue:.4f}\n(shaded area)')
    >>> props = dict(facecolor='black', width=1, headwidth=5, headlength=8)
    >>> _ = ax.annotate(annotation, (1.5, 0.22), (2.25, 0.3), arrowprops=props)
    >>> i = val >= res.statistic
    >>> ax.fill_between(val[i], y1=0, y2=pdf[i], color='C0')
    >>> plt.show()

    >>> res.pvalue
    0.49960016501182125

    If the p-value is "small" - that is, if there is a low probability of
    sampling data from distributions with identical variances that produces
    such an extreme value of the statistic - this may be taken as evidence
    against the null hypothesis in favor of the alternative: the variances of
    the groups are not equal. Note that:

    - The inverse is not true; that is, the test is not used to provide
      evidence for the null hypothesis.
    - The threshold for values that will be considered "small" is a choice that
      should be made before the data is analyzed [6]_ with consideration of the
      risks of both false positives (incorrectly rejecting the null hypothesis)
      and false negatives (failure to reject a false null hypothesis).
    - Small p-values are not evidence for a *large* effect; rather, they can
      only provide evidence for a "significant" effect, meaning that they are
      unlikely to have occurred under the null hypothesis.

    Note that the chi-square distribution provides an asymptotic approximation
    of the null distribution.
    For small samples, it may be more appropriate to perform a
    permutation test: Under the null hypothesis that all three samples were
    drawn from the same population, each of the measurements is equally likely
    to have been observed in any of the three samples. Therefore, we can form
    a randomized null distribution by calculating the statistic under many
    randomly-generated partitionings of the observations into the three
    samples.

    >>> def statistic(*samples):
    ...     return stats.fligner(*samples).statistic
    >>> ref = stats.permutation_test(
    ...     (small_dose, medium_dose, large_dose), statistic,
    ...     permutation_type='independent', alternative='greater'
    ... )
    >>> fig, ax = plt.subplots(figsize=(8, 5))
    >>> plot(ax)
    >>> bins = np.linspace(0, 8, 25)
    >>> ax.hist(
    ...     ref.null_distribution, bins=bins, density=True, facecolor="C1"
    ... )
    >>> ax.legend(['aymptotic approximation\n(many observations)',
    ...            'randomized null distribution'])
    >>> plot(ax)
    >>> plt.show()

    >>> ref.pvalue  # randomized test p-value
    0.4332  # may vary

    Note that there is significant disagreement between the p-value calculated
    here and the asymptotic approximation returned by `fligner` above.
    The statistical inferences that can be drawn rigorously from a permutation
    test are limited; nonetheless, they may be the preferred approach in many
    circumstances [7]_.

    Following is another generic example where the null hypothesis would be
    rejected.

    Test whether the lists `a`, `b` and `c` come from populations
    with equal variances.

    >>> a = [8.88, 9.12, 9.04, 8.98, 9.00, 9.08, 9.01, 8.85, 9.06, 8.99]
    >>> b = [8.88, 8.95, 9.29, 9.44, 9.15, 9.58, 8.36, 9.18, 8.67, 9.05]
    >>> c = [8.95, 9.12, 8.95, 8.85, 9.03, 8.84, 9.07, 8.98, 8.86, 8.98]
    >>> stat, p = stats.fligner(a, b, c)
    >>> p
    0.00450826080004775

    The small p-value suggests that the populations do not have equal
    variances.

    This is not surprising, given that the sample variance of `b` is much
    larger than that of `a` and `c`:

    >>> [np.var(x, ddof=1) for x in [a, b, c]]
    [0.007054444444444413, 0.13073888888888888, 0.008890000000000002]

    """
    if center not in ['mean', 'median', 'trimmed']:
        raise ValueError("center must be 'mean', 'median' or 'trimmed'.")

    k = len(samples)
    if k < 2:
        raise ValueError("Must enter at least two input sample vectors.")

    # Handle empty input
    for sample in samples:
        if sample.size == 0:
            NaN = _get_nan(*samples)
            return FlignerResult(NaN, NaN)

    if center == 'median':

        def func(x):
            return np.median(x, axis=0)

    elif center == 'mean':

        def func(x):
            return np.mean(x, axis=0)

    else:  # center == 'trimmed'
        samples = tuple(_stats_py.trimboth(sample, proportiontocut)
                        for sample in samples)

        def func(x):
            return np.mean(x, axis=0)

    Ni = asarray([len(samples[j]) for j in range(k)])
    Yci = asarray([func(samples[j]) for j in range(k)])
    Ntot = np.sum(Ni, axis=0)
    # compute Zij's
    Zij = [abs(asarray(samples[i]) - Yci[i]) for i in range(k)]
    allZij = []
    g = [0]
    for i in range(k):
        allZij.extend(list(Zij[i]))
        g.append(len(allZij))

    ranks = _stats_py.rankdata(allZij)
    sample = distributions.norm.ppf(ranks / (2*(Ntot + 1.0)) + 0.5)

    # compute Aibar
    Aibar = _apply_func(sample, g, np.sum) / Ni
    anbar = np.mean(sample, axis=0)
    varsq = np.var(sample, axis=0, ddof=1)
    Xsq = np.sum(Ni * (asarray(Aibar) - anbar)**2.0, axis=0) / varsq
    pval = distributions.chi2.sf(Xsq, k - 1)  # 1 - cdf
    return FlignerResult(Xsq, pval)


@_axis_nan_policy_factory(lambda x1: (x1,), n_samples=4, n_outputs=1)
def _mood_inner_lc(xy, x, diffs, sorted_xy, n, m, N) -> float:
    # Obtain the unique values and their frequencies from the pooled samples.
    # "a_j, + b_j, = t_j, for j = 1, ... k" where `k` is the number of unique
    # classes, and "[t]he number of values associated with the x's and y's in
    # the jth class will be denoted by a_j, and b_j respectively."
    # (Mielke, 312)
    # Reuse previously computed sorted array and `diff` arrays to obtain the
    # unique values and counts. Prepend `diffs` with a non-zero to indicate
    # that the first element should be marked as not matching what preceded it.
    diffs_prep = np.concatenate(([1], diffs))
    # Unique elements are where the was a difference between elements in the
    # sorted array
    uniques = sorted_xy[diffs_prep != 0]
    # The count of each element is the bin size for each set of consecutive
    # differences where the difference is zero. Replace nonzero differences
    # with 1 and then use the cumulative sum to count the indices.
    t = np.bincount(np.cumsum(np.asarray(diffs_prep != 0, dtype=int)))[1:]
    k = len(uniques)
    js = np.arange(1, k + 1, dtype=int)
    # the `b` array mentioned in the paper is not used, outside of the
    # calculation of `t`, so we do not need to calculate it separately. Here
    # we calculate `a`. In plain language, `a[j]` is the number of values in
    # `x` that equal `uniques[j]`.
    sorted_xyx = np.sort(np.concatenate((xy, x)))
    diffs = np.diff(sorted_xyx)
    diffs_prep = np.concatenate(([1], diffs))
    diff_is_zero = np.asarray(diffs_prep != 0, dtype=int)
    xyx_counts = np.bincount(np.cumsum(diff_is_zero))[1:]
    a = xyx_counts - t
    # "Define .. a_0 = b_0 = t_0 = S_0 = 0" (Mielke 312) so we shift  `a`
    # and `t` arrays over 1 to allow a first element of 0 to accommodate this
    # indexing.
    t = np.concatenate(([0], t))
    a = np.concatenate(([0], a))
    # S is built from `t`, so it does not need a preceding zero added on.
    S = np.cumsum(t)
    # define a copy of `S` with a prepending zero for later use to avoid
    # the need for indexing.
    S_i_m1 = np.concatenate(([0], S[:-1]))

    # Psi, as defined by the 6th unnumbered equation on page 313 (Mielke).
    # Note that in the paper there is an error where the denominator `2` is
    # squared when it should be the entire equation.
    def psi(indicator):
        return (indicator - (N + 1)/2)**2

    # define summation range for use in calculation of phi, as seen in sum
    # in the unnumbered equation on the bottom of page 312 (Mielke).
    s_lower = S[js - 1] + 1
    s_upper = S[js] + 1
    phi_J = [np.arange(s_lower[idx], s_upper[idx]) for idx in range(k)]

    # for every range in the above array, determine the sum of psi(I) for
    # every element in the range. Divide all the sums by `t`. Following the
    # last unnumbered equation on page 312.
    phis = [np.sum(psi(I_j)) for I_j in phi_J] / t[js]

    # `T` is equal to a[j] * phi[j], per the first unnumbered equation on
    # page 312. `phis` is already in the order based on `js`, so we index
    # into `a` with `js` as well.
    T = sum(phis * a[js])

    # The approximate statistic
    E_0_T = n * (N * N - 1) / 12

    varM = (m * n * (N + 1.0) * (N ** 2 - 4) / 180 -
            m * n / (180 * N * (N - 1)) * np.sum(
                t * (t**2 - 1) * (t**2 - 4 + (15 * (N - S - S_i_m1) ** 2))
            ))

    return ((T - E_0_T) / np.sqrt(varM),)


def _mood_too_small(samples, kwargs, axis=-1):
    x, y = samples
    n = x.shape[axis]
    m = y.shape[axis]
    N = m + n
    return N < 3


@_axis_nan_policy_factory(SignificanceResult, n_samples=2, too_small=_mood_too_small)
def mood(x, y, axis=0, alternative="two-sided"):
    """Perform Mood's test for equal scale parameters.

    Mood's two-sample test for scale parameters is a non-parametric
    test for the null hypothesis that two samples are drawn from the
    same distribution with the same scale parameter.

    Parameters
    ----------
    x, y : array_like
        Arrays of sample data.
    axis : int, optional
        The axis along which the samples are tested.  `x` and `y` can be of
        different length along `axis`.
        If `axis` is None, `x` and `y` are flattened and the test is done on
        all values in the flattened arrays.
    alternative : {'two-sided', 'less', 'greater'}, optional
        Defines the alternative hypothesis. Default is 'two-sided'.
        The following options are available:

        * 'two-sided': the scales of the distributions underlying `x` and `y`
          are different.
        * 'less': the scale of the distribution underlying `x` is less than
          the scale of the distribution underlying `y`.
        * 'greater': the scale of the distribution underlying `x` is greater
          than the scale of the distribution underlying `y`.

        .. versionadded:: 1.7.0

    Returns
    -------
    res : SignificanceResult
        An object containing attributes:

        statistic : scalar or ndarray
            The z-score for the hypothesis test.  For 1-D inputs a scalar is
            returned.
        pvalue : scalar ndarray
            The p-value for the hypothesis test.

    See Also
    --------
    fligner : A non-parametric test for the equality of k variances
    ansari : A non-parametric test for the equality of 2 variances
    bartlett : A parametric test for equality of k variances in normal samples
    levene : A parametric test for equality of k variances

    Notes
    -----
    The data are assumed to be drawn from probability distributions ``f(x)``
    and ``f(x/s) / s`` respectively, for some probability density function f.
    The null hypothesis is that ``s == 1``.

    For multi-dimensional arrays, if the inputs are of shapes
    ``(n0, n1, n2, n3)``  and ``(n0, m1, n2, n3)``, then if ``axis=1``, the
    resulting z and p values will have shape ``(n0, n2, n3)``.  Note that
    ``n1`` and ``m1`` don't have to be equal, but the other dimensions do.

    References
    ----------
    [1] Mielke, Paul W. "Note on Some Squared Rank Tests with Existing Ties."
        Technometrics, vol. 9, no. 2, 1967, pp. 312-14. JSTOR,
        https://doi.org/10.2307/1266427. Accessed 18 May 2022.

    Examples
    --------
    >>> import numpy as np
    >>> from scipy import stats
    >>> rng = np.random.default_rng()
    >>> x2 = rng.standard_normal((2, 45, 6, 7))
    >>> x1 = rng.standard_normal((2, 30, 6, 7))
    >>> res = stats.mood(x1, x2, axis=1)
    >>> res.pvalue.shape
    (2, 6, 7)

    Find the number of points where the difference in scale is not significant:

    >>> (res.pvalue > 0.1).sum()
    78

    Perform the test with different scales:

    >>> x1 = rng.standard_normal((2, 30))
    >>> x2 = rng.standard_normal((2, 35)) * 10.0
    >>> stats.mood(x1, x2, axis=1)
    SignificanceResult(statistic=array([-5.76174136, -6.12650783]),
                       pvalue=array([8.32505043e-09, 8.98287869e-10]))

    """
    x = np.asarray(x, dtype=float)
    y = np.asarray(y, dtype=float)

    if axis < 0:
        axis = x.ndim + axis

    # Determine shape of the result arrays
    res_shape = tuple([x.shape[ax] for ax in range(len(x.shape)) if ax != axis])
    if not (res_shape == tuple([y.shape[ax] for ax in range(len(y.shape)) if
                                ax != axis])):
        raise ValueError("Dimensions of x and y on all axes except `axis` "
                         "should match")

    n = x.shape[axis]
    m = y.shape[axis]
    N = m + n
    if N < 3:
        raise ValueError("Not enough observations.")

    xy = np.concatenate((x, y), axis=axis)
    # determine if any of the samples contain ties
    sorted_xy = np.sort(xy, axis=axis)
    diffs = np.diff(sorted_xy, axis=axis)
    if 0 in diffs:
        z = np.asarray(_mood_inner_lc(xy, x, diffs, sorted_xy, n, m, N,
                                      axis=axis))
    else:
        if axis != 0:
            xy = np.moveaxis(xy, axis, 0)

        xy = xy.reshape(xy.shape[0], -1)
        # Generalized to the n-dimensional case by adding the axis argument,
        # and using for loops, since rankdata is not vectorized.  For improving
        # performance consider vectorizing rankdata function.
        all_ranks = np.empty_like(xy)
        for j in range(xy.shape[1]):
            all_ranks[:, j] = _stats_py.rankdata(xy[:, j])

        Ri = all_ranks[:n]
        M = np.sum((Ri - (N + 1.0) / 2) ** 2, axis=0)
        # Approx stat.
        mnM = n * (N * N - 1.0) / 12
        varM = m * n * (N + 1.0) * (N + 2) * (N - 2) / 180
        z = (M - mnM) / sqrt(varM)
    pval = _get_pvalue(z, distributions.norm, alternative)

    if res_shape == ():
        # Return scalars, not 0-D arrays
        z = z[0]
        pval = pval[0]
    else:
        z.shape = res_shape
        pval.shape = res_shape
    return SignificanceResult(z[()], pval[()])


WilcoxonResult = _make_tuple_bunch('WilcoxonResult', ['statistic', 'pvalue'])


def wilcoxon_result_unpacker(res):
    if hasattr(res, 'zstatistic'):
        return res.statistic, res.pvalue, res.zstatistic
    else:
        return res.statistic, res.pvalue


def wilcoxon_result_object(statistic, pvalue, zstatistic=None):
    res = WilcoxonResult(statistic, pvalue)
    if zstatistic is not None:
        res.zstatistic = zstatistic
    return res


def wilcoxon_outputs(kwds):
    method = kwds.get('method', 'auto')
    if method == 'approx':
        return 3
    return 2


@_rename_parameter("mode", "method")
@_axis_nan_policy_factory(
    wilcoxon_result_object, paired=True,
    n_samples=lambda kwds: 2 if kwds.get('y', None) is not None else 1,
    result_to_tuple=wilcoxon_result_unpacker, n_outputs=wilcoxon_outputs,
)
def wilcoxon(x, y=None, zero_method="wilcox", correction=False,
             alternative="two-sided", method='auto', *, axis=0):
    """Calculate the Wilcoxon signed-rank test.

    The Wilcoxon signed-rank test tests the null hypothesis that two
    related paired samples come from the same distribution. In particular,
    it tests whether the distribution of the differences ``x - y`` is symmetric
    about zero. It is a non-parametric version of the paired T-test.

    Parameters
    ----------
    x : array_like
        Either the first set of measurements (in which case ``y`` is the second
        set of measurements), or the differences between two sets of
        measurements (in which case ``y`` is not to be specified.)  Must be
        one-dimensional.
    y : array_like, optional
        Either the second set of measurements (if ``x`` is the first set of
        measurements), or not specified (if ``x`` is the differences between
        two sets of measurements.)  Must be one-dimensional.

        .. warning::
            When `y` is provided, `wilcoxon` calculates the test statistic
            based on the ranks of the absolute values of ``d = x - y``.
            Roundoff error in the subtraction can result in elements of ``d``
            being assigned different ranks even when they would be tied with
            exact arithmetic. Rather than passing `x` and `y` separately,
            consider computing the difference ``x - y``, rounding as needed to
            ensure that only truly unique elements are numerically distinct,
            and passing the result as `x`, leaving `y` at the default (None).

    zero_method : {"wilcox", "pratt", "zsplit"}, optional
        There are different conventions for handling pairs of observations
        with equal values ("zero-differences", or "zeros").

        * "wilcox": Discards all zero-differences (default); see [4]_.
        * "pratt": Includes zero-differences in the ranking process,
          but drops the ranks of the zeros (more conservative); see [3]_.
          In this case, the normal approximation is adjusted as in [5]_.
        * "zsplit": Includes zero-differences in the ranking process and
          splits the zero rank between positive and negative ones.

    correction : bool, optional
        If True, apply continuity correction by adjusting the Wilcoxon rank
        statistic by 0.5 towards the mean value when computing the
        z-statistic if a normal approximation is used.  Default is False.
    alternative : {"two-sided", "greater", "less"}, optional
        Defines the alternative hypothesis. Default is 'two-sided'.
        In the following, let ``d`` represent the difference between the paired
        samples: ``d = x - y`` if both ``x`` and ``y`` are provided, or
        ``d = x`` otherwise.

        * 'two-sided': the distribution underlying ``d`` is not symmetric
          about zero.
        * 'less': the distribution underlying ``d`` is stochastically less
          than a distribution symmetric about zero.
        * 'greater': the distribution underlying ``d`` is stochastically
          greater than a distribution symmetric about zero.

    method : {"auto", "exact", "approx"} or `PermutationMethod` instance, optional
        Method to calculate the p-value, see Notes. Default is "auto".

    axis : int or None, default: 0
        If an int, the axis of the input along which to compute the statistic.
        The statistic of each axis-slice (e.g. row) of the input will appear
        in a corresponding element of the output. If ``None``, the input will
        be raveled before computing the statistic.

    Returns
    -------
    An object with the following attributes.

    statistic : array_like
        If `alternative` is "two-sided", the sum of the ranks of the
        differences above or below zero, whichever is smaller.
        Otherwise the sum of the ranks of the differences above zero.
    pvalue : array_like
        The p-value for the test depending on `alternative` and `method`.
    zstatistic : array_like
        When ``method = 'approx'``, this is the normalized z-statistic::

            z = (T - mn - d) / se

        where ``T`` is `statistic` as defined above, ``mn`` is the mean of the
        distribution under the null hypothesis, ``d`` is a continuity
        correction, and ``se`` is the standard error.
        When ``method != 'approx'``, this attribute is not available.

    See Also
    --------
    kruskal, mannwhitneyu

    Notes
    -----
    In the following, let ``d`` represent the difference between the paired
    samples: ``d = x - y`` if both ``x`` and ``y`` are provided, or ``d = x``
    otherwise. Assume that all elements of ``d`` are independent and
    identically distributed observations, and all are distinct and nonzero.

    - When ``len(d)`` is sufficiently large, the null distribution of the
      normalized test statistic (`zstatistic` above) is approximately normal,
      and ``method = 'approx'`` can be used to compute the p-value.

    - When ``len(d)`` is small, the normal approximation may not be accurate,
      and ``method='exact'`` is preferred (at the cost of additional
      execution time).

    - The default, ``method='auto'``, selects between the two: when
      ``len(d) <= 50`` and there are no zeros, the exact method is used;
      otherwise, the approximate method is used.

    The presence of "ties" (i.e. not all elements of ``d`` are unique) or
    "zeros" (i.e. elements of ``d`` are zero) changes the null distribution
    of the test statistic, and ``method='exact'`` no longer calculates
    the exact p-value. If ``method='approx'``, the z-statistic is adjusted
    for more accurate comparison against the standard normal, but still,
    for finite sample sizes, the standard normal is only an approximation of
    the true null distribution of the z-statistic. For such situations, the
    `method` parameter also accepts instances `PermutationMethod`. In this
    case, the p-value is computed using `permutation_test` with the provided
    configuration options and other appropriate settings.

    References
    ----------
    .. [1] https://en.wikipedia.org/wiki/Wilcoxon_signed-rank_test
    .. [2] Conover, W.J., Practical Nonparametric Statistics, 1971.
    .. [3] Pratt, J.W., Remarks on Zeros and Ties in the Wilcoxon Signed
       Rank Procedures, Journal of the American Statistical Association,
       Vol. 54, 1959, pp. 655-667. :doi:`10.1080/01621459.1959.10501526`
    .. [4] Wilcoxon, F., Individual Comparisons by Ranking Methods,
       Biometrics Bulletin, Vol. 1, 1945, pp. 80-83. :doi:`10.2307/3001968`
    .. [5] Cureton, E.E., The Normal Approximation to the Signed-Rank
       Sampling Distribution When Zero Differences are Present,
       Journal of the American Statistical Association, Vol. 62, 1967,
       pp. 1068-1069. :doi:`10.1080/01621459.1967.10500917`

    Examples
    --------
    In [4]_, the differences in height between cross- and self-fertilized
    corn plants is given as follows:

    >>> d = [6, 8, 14, 16, 23, 24, 28, 29, 41, -48, 49, 56, 60, -67, 75]

    Cross-fertilized plants appear to be higher. To test the null
    hypothesis that there is no height difference, we can apply the
    two-sided test:

    >>> from scipy.stats import wilcoxon
    >>> res = wilcoxon(d)
    >>> res.statistic, res.pvalue
    (24.0, 0.041259765625)

    Hence, we would reject the null hypothesis at a confidence level of 5%,
    concluding that there is a difference in height between the groups.
    To confirm that the median of the differences can be assumed to be
    positive, we use:

    >>> res = wilcoxon(d, alternative='greater')
    >>> res.statistic, res.pvalue
    (96.0, 0.0206298828125)

    This shows that the null hypothesis that the median is negative can be
    rejected at a confidence level of 5% in favor of the alternative that
    the median is greater than zero. The p-values above are exact. Using the
    normal approximation gives very similar values:

    >>> res = wilcoxon(d, method='approx')
    >>> res.statistic, res.pvalue
    (24.0, 0.04088813291185591)

    Note that the statistic changed to 96 in the one-sided case (the sum
    of ranks of positive differences) whereas it is 24 in the two-sided
    case (the minimum of sum of ranks above and below zero).

    In the example above, the differences in height between paired plants are
    provided to `wilcoxon` directly. Alternatively, `wilcoxon` accepts two
    samples of equal length, calculates the differences between paired
    elements, then performs the test. Consider the samples ``x`` and ``y``:

    >>> import numpy as np
    >>> x = np.array([0.5, 0.825, 0.375, 0.5])
    >>> y = np.array([0.525, 0.775, 0.325, 0.55])
    >>> res = wilcoxon(x, y, alternative='greater')
    >>> res
    WilcoxonResult(statistic=5.0, pvalue=0.5625)

    Note that had we calculated the differences by hand, the test would have
    produced different results:

    >>> d = [-0.025, 0.05, 0.05, -0.05]
    >>> ref = wilcoxon(d, alternative='greater')
    >>> ref
    WilcoxonResult(statistic=6.0, pvalue=0.4375)

    The substantial difference is due to roundoff error in the results of
    ``x-y``:

    >>> d - (x-y)
    array([2.08166817e-17, 6.93889390e-17, 1.38777878e-17, 4.16333634e-17])

    Even though we expected all the elements of ``(x-y)[1:]`` to have the same
    magnitude ``0.05``, they have slightly different magnitudes in practice,
    and therefore are assigned different ranks in the test. Before performing
    the test, consider calculating ``d`` and adjusting it as necessary to
    ensure that theoretically identically values are not numerically distinct.
    For example:

    >>> d2 = np.around(x - y, decimals=3)
    >>> wilcoxon(d2, alternative='greater')
    WilcoxonResult(statistic=6.0, pvalue=0.4375)

    """
    return _wilcoxon._wilcoxon_nd(x, y, zero_method, correction, alternative,
                                  method, axis)


MedianTestResult = _make_tuple_bunch(
    'MedianTestResult',
    ['statistic', 'pvalue', 'median', 'table'], []
)


def median_test(*samples, ties='below', correction=True, lambda_=1,
                nan_policy='propagate'):
    """Perform a Mood's median test.

    Test that two or more samples come from populations with the same median.

    Let ``n = len(samples)`` be the number of samples.  The "grand median" of
    all the data is computed, and a contingency table is formed by
    classifying the values in each sample as being above or below the grand
    median.  The contingency table, along with `correction` and `lambda_`,
    are passed to `scipy.stats.chi2_contingency` to compute the test statistic
    and p-value.

    Parameters
    ----------
    sample1, sample2, ... : array_like
        The set of samples.  There must be at least two samples.
        Each sample must be a one-dimensional sequence containing at least
        one value.  The samples are not required to have the same length.
    ties : str, optional
        Determines how values equal to the grand median are classified in
        the contingency table.  The string must be one of::

            "below":
                Values equal to the grand median are counted as "below".
            "above":
                Values equal to the grand median are counted as "above".
            "ignore":
                Values equal to the grand median are not counted.

        The default is "below".
    correction : bool, optional
        If True, *and* there are just two samples, apply Yates' correction
        for continuity when computing the test statistic associated with
        the contingency table.  Default is True.
    lambda_ : float or str, optional
        By default, the statistic computed in this test is Pearson's
        chi-squared statistic.  `lambda_` allows a statistic from the
        Cressie-Read power divergence family to be used instead.  See
        `power_divergence` for details.
        Default is 1 (Pearson's chi-squared statistic).
    nan_policy : {'propagate', 'raise', 'omit'}, optional
        Defines how to handle when input contains nan. 'propagate' returns nan,
        'raise' throws an error, 'omit' performs the calculations ignoring nan
        values. Default is 'propagate'.

    Returns
    -------
    res : MedianTestResult
        An object containing attributes:

        statistic : float
            The test statistic.  The statistic that is returned is determined
            by `lambda_`.  The default is Pearson's chi-squared statistic.
        pvalue : float
            The p-value of the test.
        median : float
            The grand median.
        table : ndarray
            The contingency table.  The shape of the table is (2, n), where
            n is the number of samples.  The first row holds the counts of the
            values above the grand median, and the second row holds the counts
            of the values below the grand median.  The table allows further
            analysis with, for example, `scipy.stats.chi2_contingency`, or with
            `scipy.stats.fisher_exact` if there are two samples, without having
            to recompute the table.  If ``nan_policy`` is "propagate" and there
            are nans in the input, the return value for ``table`` is ``None``.

    See Also
    --------
    kruskal : Compute the Kruskal-Wallis H-test for independent samples.
    mannwhitneyu : Computes the Mann-Whitney rank test on samples x and y.

    Notes
    -----
    .. versionadded:: 0.15.0

    References
    ----------
    .. [1] Mood, A. M., Introduction to the Theory of Statistics. McGraw-Hill
        (1950), pp. 394-399.
    .. [2] Zar, J. H., Biostatistical Analysis, 5th ed. Prentice Hall (2010).
        See Sections 8.12 and 10.15.

    Examples
    --------
    A biologist runs an experiment in which there are three groups of plants.
    Group 1 has 16 plants, group 2 has 15 plants, and group 3 has 17 plants.
    Each plant produces a number of seeds.  The seed counts for each group
    are::

        Group 1: 10 14 14 18 20 22 24 25 31 31 32 39 43 43 48 49
        Group 2: 28 30 31 33 34 35 36 40 44 55 57 61 91 92 99
        Group 3:  0  3  9 22 23 25 25 33 34 34 40 45 46 48 62 67 84

    The following code applies Mood's median test to these samples.

    >>> g1 = [10, 14, 14, 18, 20, 22, 24, 25, 31, 31, 32, 39, 43, 43, 48, 49]
    >>> g2 = [28, 30, 31, 33, 34, 35, 36, 40, 44, 55, 57, 61, 91, 92, 99]
    >>> g3 = [0, 3, 9, 22, 23, 25, 25, 33, 34, 34, 40, 45, 46, 48, 62, 67, 84]
    >>> from scipy.stats import median_test
    >>> res = median_test(g1, g2, g3)

    The median is

    >>> res.median
    34.0

    and the contingency table is

    >>> res.table
    array([[ 5, 10,  7],
           [11,  5, 10]])

    `p` is too large to conclude that the medians are not the same:

    >>> res.pvalue
    0.12609082774093244

    The "G-test" can be performed by passing ``lambda_="log-likelihood"`` to
    `median_test`.

    >>> res = median_test(g1, g2, g3, lambda_="log-likelihood")
    >>> res.pvalue
    0.12224779737117837

    The median occurs several times in the data, so we'll get a different
    result if, for example, ``ties="above"`` is used:

    >>> res = median_test(g1, g2, g3, ties="above")
    >>> res.pvalue
    0.063873276069553273

    >>> res.table
    array([[ 5, 11,  9],
           [11,  4,  8]])

    This example demonstrates that if the data set is not large and there
    are values equal to the median, the p-value can be sensitive to the
    choice of `ties`.

    """
    if len(samples) < 2:
        raise ValueError('median_test requires two or more samples.')

    ties_options = ['below', 'above', 'ignore']
    if ties not in ties_options:
        raise ValueError(f"invalid 'ties' option '{ties}'; 'ties' must be one "
                         f"of: {str(ties_options)[1:-1]}")

    data = [np.asarray(sample) for sample in samples]

    # Validate the sizes and shapes of the arguments.
    for k, d in enumerate(data):
        if d.size == 0:
            raise ValueError("Sample %d is empty. All samples must "
                             "contain at least one value." % (k + 1))
        if d.ndim != 1:
            raise ValueError("Sample %d has %d dimensions.  All "
                             "samples must be one-dimensional sequences." %
                             (k + 1, d.ndim))

    cdata = np.concatenate(data)
    contains_nan, nan_policy = _contains_nan(cdata, nan_policy)
    if contains_nan and nan_policy == 'propagate':
        return MedianTestResult(np.nan, np.nan, np.nan, None)

    if contains_nan:
        grand_median = np.median(cdata[~np.isnan(cdata)])
    else:
        grand_median = np.median(cdata)
    # When the minimum version of numpy supported by scipy is 1.9.0,
    # the above if/else statement can be replaced by the single line:
    #     grand_median = np.nanmedian(cdata)

    # Create the contingency table.
    table = np.zeros((2, len(data)), dtype=np.int64)
    for k, sample in enumerate(data):
        sample = sample[~np.isnan(sample)]

        nabove = count_nonzero(sample > grand_median)
        nbelow = count_nonzero(sample < grand_median)
        nequal = sample.size - (nabove + nbelow)
        table[0, k] += nabove
        table[1, k] += nbelow
        if ties == "below":
            table[1, k] += nequal
        elif ties == "above":
            table[0, k] += nequal

    # Check that no row or column of the table is all zero.
    # Such a table can not be given to chi2_contingency, because it would have
    # a zero in the table of expected frequencies.
    rowsums = table.sum(axis=1)
    if rowsums[0] == 0:
        raise ValueError(f"All values are below the grand median ({grand_median}).")
    if rowsums[1] == 0:
        raise ValueError(f"All values are above the grand median ({grand_median}).")
    if ties == "ignore":
        # We already checked that each sample has at least one value, but it
        # is possible that all those values equal the grand median.  If `ties`
        # is "ignore", that would result in a column of zeros in `table`.  We
        # check for that case here.
        zero_cols = np.nonzero((table == 0).all(axis=0))[0]
        if len(zero_cols) > 0:
            msg = ("All values in sample %d are equal to the grand "
                   "median (%r), so they are ignored, resulting in an "
                   "empty sample." % (zero_cols[0] + 1, grand_median))
            raise ValueError(msg)

    stat, p, dof, expected = chi2_contingency(table, lambda_=lambda_,
                                              correction=correction)
    return MedianTestResult(stat, p, grand_median, table)


def _circfuncs_common(samples, high, low, xp=None):
    xp = array_namespace(samples) if xp is None else xp
    # Ensure samples are array-like and size is not zero
    if xp_size(samples) == 0:
        NaN = _get_nan(samples, xp=xp)
        return NaN, NaN, NaN

    if xp.isdtype(samples.dtype, 'integral'):
        dtype = xp.asarray(1.).dtype  # get default float type
        samples = xp.asarray(samples, dtype=dtype)

    # Recast samples as radians that range between 0 and 2 pi and calculate
    # the sine and cosine
    sin_samp = xp.sin((samples - low)*2.*xp.pi / (high - low))
    cos_samp = xp.cos((samples - low)*2.*xp.pi / (high - low))

    return samples, sin_samp, cos_samp


@_axis_nan_policy_factory(
    lambda x: x, n_outputs=1, default_axis=None,
    result_to_tuple=lambda x: (x,)
)
def circmean(samples, high=2*pi, low=0, axis=None, nan_policy='propagate'):
    """Compute the circular mean for samples in a range.

    Parameters
    ----------
    samples : array_like
        Input array.
    high : float or int, optional
        High boundary for the sample range. Default is ``2*pi``.
    low : float or int, optional
        Low boundary for the sample range. Default is 0.

    Returns
    -------
    circmean : float
        Circular mean.

    See Also
    --------
    circstd : Circular standard deviation.
    circvar : Circular variance.

    Examples
    --------
    For simplicity, all angles are printed out in degrees.

    >>> import numpy as np
    >>> from scipy.stats import circmean
    >>> import matplotlib.pyplot as plt
    >>> angles = np.deg2rad(np.array([20, 30, 330]))
    >>> circmean = circmean(angles)
    >>> np.rad2deg(circmean)
    7.294976657784009

    >>> mean = angles.mean()
    >>> np.rad2deg(mean)
    126.66666666666666

    Plot and compare the circular mean against the arithmetic mean.

    >>> plt.plot(np.cos(np.linspace(0, 2*np.pi, 500)),
    ...          np.sin(np.linspace(0, 2*np.pi, 500)),
    ...          c='k')
    >>> plt.scatter(np.cos(angles), np.sin(angles), c='k')
    >>> plt.scatter(np.cos(circmean), np.sin(circmean), c='b',
    ...             label='circmean')
    >>> plt.scatter(np.cos(mean), np.sin(mean), c='r', label='mean')
    >>> plt.legend()
    >>> plt.axis('equal')
    >>> plt.show()

    """
    xp = array_namespace(samples)
    samples, sin_samp, cos_samp = _circfuncs_common(samples, high, low, xp=xp)
    sin_sum = xp.sum(sin_samp, axis=axis)
    cos_sum = xp.sum(cos_samp, axis=axis)
    res = xp.atan2(sin_sum, cos_sum)

    res = xp.asarray(res)
    res[res < 0] += 2*xp.pi
    res = res[()] if res.ndim == 0 else res

    return res*(high - low)/2.0/xp.pi + low


@_axis_nan_policy_factory(
    lambda x: x, n_outputs=1, default_axis=None,
    result_to_tuple=lambda x: (x,)
)
def circvar(samples, high=2*pi, low=0, axis=None, nan_policy='propagate'):
    """Compute the circular variance for samples assumed to be in a range.

    Parameters
    ----------
    samples : array_like
        Input array.
    high : float or int, optional
        High boundary for the sample range. Default is ``2*pi``.
    low : float or int, optional
        Low boundary for the sample range. Default is 0.

    Returns
    -------
    circvar : float
        Circular variance.

    See Also
    --------
    circmean : Circular mean.
    circstd : Circular standard deviation.

    Notes
    -----
    This uses the following definition of circular variance: ``1-R``, where
    ``R`` is the mean resultant vector. The
    returned value is in the range [0, 1], 0 standing for no variance, and 1
    for a large variance. In the limit of small angles, this value is similar
    to half the 'linear' variance.

    References
    ----------
    .. [1] Fisher, N.I. *Statistical analysis of circular data*. Cambridge
          University Press, 1993.

    Examples
    --------
    >>> import numpy as np
    >>> from scipy.stats import circvar
    >>> import matplotlib.pyplot as plt
    >>> samples_1 = np.array([0.072, -0.158, 0.077, 0.108, 0.286,
    ...                       0.133, -0.473, -0.001, -0.348, 0.131])
    >>> samples_2 = np.array([0.111, -0.879, 0.078, 0.733, 0.421,
    ...                       0.104, -0.136, -0.867,  0.012,  0.105])
    >>> circvar_1 = circvar(samples_1)
    >>> circvar_2 = circvar(samples_2)

    Plot the samples.

    >>> fig, (left, right) = plt.subplots(ncols=2)
    >>> for image in (left, right):
    ...     image.plot(np.cos(np.linspace(0, 2*np.pi, 500)),
    ...                np.sin(np.linspace(0, 2*np.pi, 500)),
    ...                c='k')
    ...     image.axis('equal')
    ...     image.axis('off')
    >>> left.scatter(np.cos(samples_1), np.sin(samples_1), c='k', s=15)
    >>> left.set_title(f"circular variance: {np.round(circvar_1, 2)!r}")
    >>> right.scatter(np.cos(samples_2), np.sin(samples_2), c='k', s=15)
    >>> right.set_title(f"circular variance: {np.round(circvar_2, 2)!r}")
    >>> plt.show()

    """
    xp = array_namespace(samples)
    samples, sin_samp, cos_samp = _circfuncs_common(samples, high, low, xp=xp)
    sin_mean = xp.mean(sin_samp, axis=axis)
    cos_mean = xp.mean(cos_samp, axis=axis)
    hypotenuse = (sin_mean**2. + cos_mean**2.)**0.5
    # hypotenuse can go slightly above 1 due to rounding errors
    with np.errstate(invalid='ignore'):
        R = xp_minimum(xp.asarray(1.), hypotenuse)

    res = 1. - R
    return res


@_axis_nan_policy_factory(
    lambda x: x, n_outputs=1, default_axis=None,
    result_to_tuple=lambda x: (x,)
)
def circstd(samples, high=2*pi, low=0, axis=None, nan_policy='propagate', *,
            normalize=False):
    """
    Compute the circular standard deviation for samples assumed to be in the
    range [low to high].

    Parameters
    ----------
    samples : array_like
        Input array.
    high : float or int, optional
        High boundary for the sample range. Default is ``2*pi``.
    low : float or int, optional
        Low boundary for the sample range. Default is 0.
    normalize : boolean, optional
        If True, the returned value is equal to ``sqrt(-2*log(R))`` and does
        not depend on the variable units. If False (default), the returned
        value is scaled by ``((high-low)/(2*pi))``.

    Returns
    -------
    circstd : float
        Circular standard deviation.

    See Also
    --------
    circmean : Circular mean.
    circvar : Circular variance.

    Notes
    -----
    This uses a definition of circular standard deviation from [1]_.
    Essentially, the calculation is as follows.

    .. code-block:: python

        import numpy as np
        C = np.cos(samples).mean()
        S = np.sin(samples).mean()
        R = np.sqrt(C**2 + S**2)
        l = 2*np.pi / (high-low)
        circstd = np.sqrt(-2*np.log(R)) / l

    In the limit of small angles, it returns a number close to the 'linear'
    standard deviation.

    References
    ----------
    .. [1] Mardia, K. V. (1972). 2. In *Statistics of Directional Data*
       (pp. 18-24). Academic Press. :doi:`10.1016/C2013-0-07425-7`.

    Examples
    --------
    >>> import numpy as np
    >>> from scipy.stats import circstd
    >>> import matplotlib.pyplot as plt
    >>> samples_1 = np.array([0.072, -0.158, 0.077, 0.108, 0.286,
    ...                       0.133, -0.473, -0.001, -0.348, 0.131])
    >>> samples_2 = np.array([0.111, -0.879, 0.078, 0.733, 0.421,
    ...                       0.104, -0.136, -0.867,  0.012,  0.105])
    >>> circstd_1 = circstd(samples_1)
    >>> circstd_2 = circstd(samples_2)

    Plot the samples.

    >>> fig, (left, right) = plt.subplots(ncols=2)
    >>> for image in (left, right):
    ...     image.plot(np.cos(np.linspace(0, 2*np.pi, 500)),
    ...                np.sin(np.linspace(0, 2*np.pi, 500)),
    ...                c='k')
    ...     image.axis('equal')
    ...     image.axis('off')
    >>> left.scatter(np.cos(samples_1), np.sin(samples_1), c='k', s=15)
    >>> left.set_title(f"circular std: {np.round(circstd_1, 2)!r}")
    >>> right.plot(np.cos(np.linspace(0, 2*np.pi, 500)),
    ...            np.sin(np.linspace(0, 2*np.pi, 500)),
    ...            c='k')
    >>> right.scatter(np.cos(samples_2), np.sin(samples_2), c='k', s=15)
    >>> right.set_title(f"circular std: {np.round(circstd_2, 2)!r}")
    >>> plt.show()

    """
    xp = array_namespace(samples)
    samples, sin_samp, cos_samp = _circfuncs_common(samples, high, low, xp=xp)
    sin_mean = xp.mean(sin_samp, axis=axis)  # [1] (2.2.3)
    cos_mean = xp.mean(cos_samp, axis=axis)  # [1] (2.2.3)
    hypotenuse = (sin_mean**2. + cos_mean**2.)**0.5
    # hypotenuse can go slightly above 1 due to rounding errors
    with np.errstate(invalid='ignore'):
        R = xp_minimum(xp.asarray(1.), hypotenuse)  # [1] (2.2.4)

    res = xp.sqrt(-2*xp.log(R))
    if not normalize:
        res *= (high-low)/(2.*xp.pi)  # [1] (2.3.14) w/ (2.3.7)
    return res


class DirectionalStats:
    def __init__(self, mean_direction, mean_resultant_length):
        self.mean_direction = mean_direction
        self.mean_resultant_length = mean_resultant_length

    def __repr__(self):
        return (f"DirectionalStats(mean_direction={self.mean_direction},"
                f" mean_resultant_length={self.mean_resultant_length})")


def directional_stats(samples, *, axis=0, normalize=True):
    """
    Computes sample statistics for directional data.

    Computes the directional mean (also called the mean direction vector) and
    mean resultant length of a sample of vectors.

    The directional mean is a measure of "preferred direction" of vector data.
    It is analogous to the sample mean, but it is for use when the length of
    the data is irrelevant (e.g. unit vectors).

    The mean resultant length is a value between 0 and 1 used to quantify the
    dispersion of directional data: the smaller the mean resultant length, the
    greater the dispersion. Several definitions of directional variance
    involving the mean resultant length are given in [1]_ and [2]_.

    Parameters
    ----------
    samples : array_like
        Input array. Must be at least two-dimensional, and the last axis of the
        input must correspond with the dimensionality of the vector space.
        When the input is exactly two dimensional, this means that each row
        of the data is a vector observation.
    axis : int, default: 0
        Axis along which the directional mean is computed.
    normalize: boolean, default: True
        If True, normalize the input to ensure that each observation is a
        unit vector. It the observations are already unit vectors, consider
        setting this to False to avoid unnecessary computation.

    Returns
    -------
    res : DirectionalStats
        An object containing attributes:

        mean_direction : ndarray
            Directional mean.
        mean_resultant_length : ndarray
            The mean resultant length [1]_.

    See Also
    --------
    circmean: circular mean; i.e. directional mean for 2D *angles*
    circvar: circular variance; i.e. directional variance for 2D *angles*

    Notes
    -----
    This uses a definition of directional mean from [1]_.
    Assuming the observations are unit vectors, the calculation is as follows.

    .. code-block:: python

        mean = samples.mean(axis=0)
        mean_resultant_length = np.linalg.norm(mean)
        mean_direction = mean / mean_resultant_length

    This definition is appropriate for *directional* data (i.e. vector data
    for which the magnitude of each observation is irrelevant) but not
    for *axial* data (i.e. vector data for which the magnitude and *sign* of
    each observation is irrelevant).

    Several definitions of directional variance involving the mean resultant
    length ``R`` have been proposed, including ``1 - R`` [1]_, ``1 - R**2``
    [2]_, and ``2 * (1 - R)`` [2]_. Rather than choosing one, this function
    returns ``R`` as attribute `mean_resultant_length` so the user can compute
    their preferred measure of dispersion.

    References
    ----------
    .. [1] Mardia, Jupp. (2000). *Directional Statistics*
       (p. 163). Wiley.

    .. [2] https://en.wikipedia.org/wiki/Directional_statistics

    Examples
    --------
    >>> import numpy as np
    >>> from scipy.stats import directional_stats
    >>> data = np.array([[3, 4],    # first observation, 2D vector space
    ...                  [6, -8]])  # second observation
    >>> dirstats = directional_stats(data)
    >>> dirstats.mean_direction
    array([1., 0.])

    In contrast, the regular sample mean of the vectors would be influenced
    by the magnitude of each observation. Furthermore, the result would not be
    a unit vector.

    >>> data.mean(axis=0)
    array([4.5, -2.])

    An exemplary use case for `directional_stats` is to find a *meaningful*
    center for a set of observations on a sphere, e.g. geographical locations.

    >>> data = np.array([[0.8660254, 0.5, 0.],
    ...                  [0.8660254, -0.5, 0.]])
    >>> dirstats = directional_stats(data)
    >>> dirstats.mean_direction
    array([1., 0., 0.])

    The regular sample mean on the other hand yields a result which does not
    lie on the surface of the sphere.

    >>> data.mean(axis=0)
    array([0.8660254, 0., 0.])

    The function also returns the mean resultant length, which
    can be used to calculate a directional variance. For example, using the
    definition ``Var(z) = 1 - R`` from [2]_ where ``R`` is the
    mean resultant length, we can calculate the directional variance of the
    vectors in the above example as:

    >>> 1 - dirstats.mean_resultant_length
    0.13397459716167093
    """
    samples = np.asarray(samples)
    if samples.ndim < 2:
        raise ValueError("samples must at least be two-dimensional. "
                         f"Instead samples has shape: {samples.shape!r}")
    samples = np.moveaxis(samples, axis, 0)
    if normalize:
        vectornorms = np.linalg.norm(samples, axis=-1, keepdims=True)
        samples = samples/vectornorms
    mean = np.mean(samples, axis=0)
    mean_resultant_length = np.linalg.norm(mean, axis=-1, keepdims=True)
    mean_direction = mean / mean_resultant_length
    return DirectionalStats(mean_direction,
                            mean_resultant_length.squeeze(-1)[()])


def false_discovery_control(ps, *, axis=0, method='bh'):
    """Adjust p-values to control the false discovery rate.

    The false discovery rate (FDR) is the expected proportion of rejected null
    hypotheses that are actually true.
    If the null hypothesis is rejected when the *adjusted* p-value falls below
    a specified level, the false discovery rate is controlled at that level.

    Parameters
    ----------
    ps : 1D array_like
        The p-values to adjust. Elements must be real numbers between 0 and 1.
    axis : int
        The axis along which to perform the adjustment. The adjustment is
        performed independently along each axis-slice. If `axis` is None, `ps`
        is raveled before performing the adjustment.
    method : {'bh', 'by'}
        The false discovery rate control procedure to apply: ``'bh'`` is for
        Benjamini-Hochberg [1]_ (Eq. 1), ``'by'`` is for Benjaminini-Yekutieli
        [2]_ (Theorem 1.3). The latter is more conservative, but it is
        guaranteed to control the FDR even when the p-values are not from
        independent tests.

    Returns
    -------
    ps_adusted : array_like
        The adjusted p-values. If the null hypothesis is rejected where these
        fall below a specified level, the false discovery rate is controlled
        at that level.

    See Also
    --------
    combine_pvalues
    statsmodels.stats.multitest.multipletests

    Notes
    -----
    In multiple hypothesis testing, false discovery control procedures tend to
    offer higher power than familywise error rate control procedures (e.g.
    Bonferroni correction [1]_).

    If the p-values correspond with independent tests (or tests with
    "positive regression dependencies" [2]_), rejecting null hypotheses
    corresponding with Benjamini-Hochberg-adjusted p-values below :math:`q`
    controls the false discovery rate at a level less than or equal to
    :math:`q m_0 / m`, where :math:`m_0` is the number of true null hypotheses
    and :math:`m` is the total number of null hypotheses tested. The same is
    true even for dependent tests when the p-values are adjusted accorded to
    the more conservative Benjaminini-Yekutieli procedure.

    The adjusted p-values produced by this function are comparable to those
    produced by the R function ``p.adjust`` and the statsmodels function
    `statsmodels.stats.multitest.multipletests`. Please consider the latter
    for more advanced methods of multiple comparison correction.

    References
    ----------
    .. [1] Benjamini, Yoav, and Yosef Hochberg. "Controlling the false
           discovery rate: a practical and powerful approach to multiple
           testing." Journal of the Royal statistical society: series B
           (Methodological) 57.1 (1995): 289-300.

    .. [2] Benjamini, Yoav, and Daniel Yekutieli. "The control of the false
           discovery rate in multiple testing under dependency." Annals of
           statistics (2001): 1165-1188.

    .. [3] TileStats. FDR - Benjamini-Hochberg explained - Youtube.
           https://www.youtube.com/watch?v=rZKa4tW2NKs.

    .. [4] Neuhaus, Karl-Ludwig, et al. "Improved thrombolysis in acute
           myocardial infarction with front-loaded administration of alteplase:
           results of the rt-PA-APSAC patency study (TAPS)." Journal of the
           American College of Cardiology 19.5 (1992): 885-891.

    Examples
    --------
    We follow the example from [1]_.

        Thrombolysis with recombinant tissue-type plasminogen activator (rt-PA)
        and anisoylated plasminogen streptokinase activator (APSAC) in
        myocardial infarction has been proved to reduce mortality. [4]_
        investigated the effects of a new front-loaded administration of rt-PA
        versus those obtained with a standard regimen of APSAC, in a randomized
        multicentre trial in 421 patients with acute myocardial infarction.

    There were four families of hypotheses tested in the study, the last of
    which was "cardiac and other events after the start of thrombolitic
    treatment". FDR control may be desired in this family of hypotheses
    because it would not be appropriate to conclude that the front-loaded
    treatment is better if it is merely equivalent to the previous treatment.

    The p-values corresponding with the 15 hypotheses in this family were

    >>> ps = [0.0001, 0.0004, 0.0019, 0.0095, 0.0201, 0.0278, 0.0298, 0.0344,
    ...       0.0459, 0.3240, 0.4262, 0.5719, 0.6528, 0.7590, 1.000]

    If the chosen significance level is 0.05, we may be tempted to reject the
    null hypotheses for the tests corresponding with the first nine p-values,
    as the first nine p-values fall below the chosen significance level.
    However, this would ignore the problem of "multiplicity": if we fail to
    correct for the fact that multiple comparisons are being performed, we
    are more likely to incorrectly reject true null hypotheses.

    One approach to the multiplicity problem is to control the family-wise
    error rate (FWER), that is, the rate at which the null hypothesis is
    rejected when it is actually true. A common procedure of this kind is the
    Bonferroni correction [1]_.  We begin by multiplying the p-values by the
    number of hypotheses tested.

    >>> import numpy as np
    >>> np.array(ps) * len(ps)
    array([1.5000e-03, 6.0000e-03, 2.8500e-02, 1.4250e-01, 3.0150e-01,
           4.1700e-01, 4.4700e-01, 5.1600e-01, 6.8850e-01, 4.8600e+00,
           6.3930e+00, 8.5785e+00, 9.7920e+00, 1.1385e+01, 1.5000e+01])

    To control the FWER at 5%, we reject only the hypotheses corresponding
    with adjusted p-values less than 0.05. In this case, only the hypotheses
    corresponding with the first three p-values can be rejected. According to
    [1]_, these three hypotheses concerned "allergic reaction" and "two
    different aspects of bleeding."

    An alternative approach is to control the false discovery rate: the
    expected fraction of rejected null hypotheses that are actually true. The
    advantage of this approach is that it typically affords greater power: an
    increased rate of rejecting the null hypothesis when it is indeed false. To
    control the false discovery rate at 5%, we apply the Benjamini-Hochberg
    p-value adjustment.

    >>> from scipy import stats
    >>> stats.false_discovery_control(ps)
    array([0.0015    , 0.003     , 0.0095    , 0.035625  , 0.0603    ,
           0.06385714, 0.06385714, 0.0645    , 0.0765    , 0.486     ,
           0.58118182, 0.714875  , 0.75323077, 0.81321429, 1.        ])

    Now, the first *four* adjusted p-values fall below 0.05, so we would reject
    the null hypotheses corresponding with these *four* p-values. Rejection
    of the fourth null hypothesis was particularly important to the original
    study as it led to the conclusion that the new treatment had a
    "substantially lower in-hospital mortality rate."

    """
    # Input Validation and Special Cases
    ps = np.asarray(ps)

    ps_in_range = (np.issubdtype(ps.dtype, np.number)
                   and np.all(ps == np.clip(ps, 0, 1)))
    if not ps_in_range:
        raise ValueError("`ps` must include only numbers between 0 and 1.")

    methods = {'bh', 'by'}
    if method.lower() not in methods:
        raise ValueError(f"Unrecognized `method` '{method}'."
                         f"Method must be one of {methods}.")
    method = method.lower()

    if axis is None:
        axis = 0
        ps = ps.ravel()

    axis = np.asarray(axis)[()]
    if not np.issubdtype(axis.dtype, np.integer) or axis.size != 1:
        raise ValueError("`axis` must be an integer or `None`")

    if ps.size <= 1 or ps.shape[axis] <= 1:
        return ps[()]

    ps = np.moveaxis(ps, axis, -1)
    m = ps.shape[-1]

    # Main Algorithm
    # Equivalent to the ideas of [1] and [2], except that this adjusts the
    # p-values as described in [3]. The results are similar to those produced
    # by R's p.adjust.

    # "Let [ps] be the ordered observed p-values..."
    order = np.argsort(ps, axis=-1)
    ps = np.take_along_axis(ps, order, axis=-1)  # this copies ps

    # Equation 1 of [1] rearranged to reject when p is less than specified q
    i = np.arange(1, m+1)
    ps *= m / i

    # Theorem 1.3 of [2]
    if method == 'by':
        ps *= np.sum(1 / i)

    # accounts for rejecting all null hypotheses i for i < k, where k is
    # defined in Eq. 1 of either [1] or [2]. See [3]. Starting with the index j
    # of the second to last element, we replace element j with element j+1 if
    # the latter is smaller.
    np.minimum.accumulate(ps[..., ::-1], out=ps[..., ::-1], axis=-1)

    # Restore original order of axes and data
    np.put_along_axis(ps, order, values=ps.copy(), axis=-1)
    ps = np.moveaxis(ps, -1, axis)

    return np.clip(ps, 0, 1)<|MERGE_RESOLUTION|>--- conflicted
+++ resolved
@@ -12,11 +12,7 @@
 from scipy import optimize, special, interpolate, stats
 from scipy._lib._bunch import _make_tuple_bunch
 from scipy._lib._util import _rename_parameter, _contains_nan, _get_nan
-<<<<<<< HEAD
-from scipy._lib._array_api import array_namespace
-=======
 from scipy._lib._array_api import array_namespace, xp_minimum, size as xp_size
->>>>>>> 1464ae12
 
 from ._ansari_swilk_statistics import gscale, swilk
 from . import _stats_py, _wilcoxon

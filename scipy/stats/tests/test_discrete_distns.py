--- conflicted
+++ resolved
@@ -1,10 +1,6 @@
 import pytest
 from scipy.stats import (betabinom, hypergeom, nhypergeom, bernoulli,
-<<<<<<< HEAD
                          boltzmann, skellam, binom, nbinom)
-=======
-                         boltzmann, skellam, nbinom)
->>>>>>> 255d49cd
 
 import numpy as np
 from numpy.testing import assert_almost_equal, assert_equal, assert_allclose
@@ -106,7 +102,6 @@
     assert_almost_equal(p, expected)
 
 
-<<<<<<< HEAD
 def test_issue_10317():
     alpha, n, p = 0.9, 10, 1
     assert_equal(nbinom.interval(alpha=alpha, n=n, p=p), (0, 0))
@@ -180,8 +175,6 @@
     assert_allclose(nbinom.sf(250, 50, 32./63.), 1.460458510976452e-35)
 
 
-=======
->>>>>>> 255d49cd
 def test_skellam_gh11474():
     # test issue reported in gh-11474 caused by `cdfchn`
     mu = [1, 10, 100, 1000, 5000, 5050, 5100, 5250, 6000]

/* SIGTOOLS module by Travis Oliphant

Copyright 2005 Travis Oliphant
Permission to use, copy, modify, and distribute this software without fee
is granted under the SciPy License.
*/
#include <Python.h>
#define PY_ARRAY_UNIQUE_SYMBOL _scipy_signal_ARRAY_API
#include "numpy/ndarrayobject.h"
#include "npy_2_compat.h"

#include "_sigtools.h"
#include <setjmp.h>
#include <stdlib.h>

#define PYERR(message) {PyErr_SetString(PyExc_ValueError, message); goto fail;}


jmp_buf MALLOC_FAIL;

char *check_malloc(size_t size)
{
    char *the_block = malloc(size);
    if (the_block == NULL) {
        printf("\nERROR: unable to allocate %zu bytes!\n", size);
        longjmp(MALLOC_FAIL,-1);
    }
    return the_block;
}


/********************************************************
 *
 *  Code taken from remez.c by Erik Kvaleberg which was
 *    converted from an original FORTRAN by
 *
 * AUTHORS: JAMES H. MCCLELLAN
 *
 *         DEPARTMENT OF ELECTRICAL ENGINEERING AND COMPUTER SCIENCE
 *         MASSACHUSETTS INSTITUTE OF TECHNOLOGY
 *         CAMBRIDGE, MASS. 02139
 *
 *         THOMAS W. PARKS
 *         DEPARTMENT OF ELECTRICAL ENGINEERING
 *         RICE UNIVERSITY
 *         HOUSTON, TEXAS 77001
 *
 *         LAWRENCE R. RABINER
 *         BELL LABORATORIES
 *         MURRAY HILL, NEW JERSEY 07974
 *
 *
 *  Adaptation to C by
 *      egil kvaleberg
 *      husebybakken 14a
 *      0379 oslo, norway
 *  Email:
 *      egil@kvaleberg.no
 *  Web:
 *      http://www.kvaleberg.com/
 *
 *
 *********************************************************/


#define BANDPASS       1
#define DIFFERENTIATOR 2
#define HILBERT        3

#define GOBACK goto
#define DOloop(a,from,to) for ( (a) = (from); (a) <= (to); ++(a))
#define PI    3.14159265358979323846
#define TWOPI (PI+PI)

/*
 *-----------------------------------------------------------------------
 * FUNCTION: lagrange_interp (d)
 *  FUNCTION TO CALCULATE THE LAGRANGE INTERPOLATION
 *  COEFFICIENTS FOR USE IN THE FUNCTION gee.
 *-----------------------------------------------------------------------
 */
static double lagrange_interp(int k, int n, int m, double *x)
{
    int j, l;
    double q, retval;

    retval = 1.0;
    q = x[k];
    DOloop(l,1,m) {
	for (j = l; j <= n; j += m) {
	    if (j != k)
		retval *= 2.0 * (q - x[j]);
	}
    }
    return 1.0 / retval;
}

/*
 *-----------------------------------------------------------------------
 * FUNCTION: freq_eval (gee)
 *  FUNCTION TO EVALUATE THE FREQUENCY RESPONSE USING THE
 *  LAGRANGE INTERPOLATION FORMULA IN THE BARYCENTRIC FORM
 *-----------------------------------------------------------------------
 */
static double freq_eval(int k, int n, double *grid, double *x, double *y, double *ad)
{
    int j;
    double p,c,d,xf;

    d = 0.0;
    p = 0.0;
    xf = cos(TWOPI * grid[k]);

    DOloop(j,1,n) {
	c = ad[j] / (xf - x[j]);
	d += c;
	p += c * y[j];
    }

    return p/d;
}


/*
 *-----------------------------------------------------------------------
 * SUBROUTINE: remez
 *  THIS SUBROUTINE IMPLEMENTS THE REMEZ EXCHANGE ALGORITHM
 *  FOR THE WEIGHTED CHEBYSHEV APPROXIMATION OF A CONTINUOUS
 *  FUNCTION WITH A SUM OF COSINES.  INPUTS TO THE SUBROUTINE
 *  ARE A DENSE GRID WHICH REPLACES THE FREQUENCY AXIS, THE
 *  DESIRED FUNCTION ON THIS GRID, THE WEIGHT FUNCTION ON THE
 *  GRID, THE NUMBER OF COSINES, AND AN INITIAL GUESS OF THE
 *  EXTREMAL FREQUENCIES.  THE PROGRAM MINIMIZES THE CHEBYSHEV
 *  ERROR BY DETERMINING THE BSMINEST LOCATION OF THE EXTREMAL
 *  FREQUENCIES (POINTS OF MAXIMUM ERROR) AND THEN CALCULATES
 *  THE COEFFICIENTS OF THE BEST APPROXIMATION.
 *-----------------------------------------------------------------------
 */
static int remez(double *dev, double des[], double grid[], double edge[],
	   double wt[], int ngrid, int nbands, int iext[], double alpha[],
	   int nfcns, int itrmax, double *work, int dimsize, int *niter_out)
		/* dev, iext, alpha                         are output types */
		/* des, grid, edge, wt, ngrid, nbands, nfcns are input types */
{
    int k, k1, kkk, kn, knz, klow, kup, nz, nzz, nm1;
    int cn;
    int j, jchnge, jet, jm1, jp1;
    int l, luck=0, nu, nut, nut1=0, niter;

    double ynz=0.0, comp=0.0, devl, gtemp, fsh, y1=0.0, err, dtemp, delf, dnum, dden;
    double aa=0.0, bb=0.0, ft, xe, xt;

    static double *a, *p, *q;
    static double *ad, *x, *y;

    a = work; p = a + dimsize+1; q = p + dimsize+1;
    ad = q + dimsize+1; x = ad + dimsize+1; y = x + dimsize+1;
    devl = -1.0;
    nz  = nfcns+1;
    nzz = nfcns+2;
    niter = 0;

    do {
    L100:
	iext[nzz] = ngrid + 1;
	++niter;

	if (niter > itrmax) break;

	/* printf("ITERATION %2d: ",niter); */

	DOloop(j,1,nz) {
	    x[j] = cos(grid[iext[j]]*TWOPI);
	}
	jet = (nfcns-1) / 15 + 1;

	DOloop(j,1,nz) {
	    ad[j] = lagrange_interp(j,nz,jet,x);
	}

	dnum = 0.0;
	dden = 0.0;
	k = 1;

	DOloop(j,1,nz) {
	    l = iext[j];
	    dnum += ad[j] * des[l];
	    dden += (double)k * ad[j] / wt[l];
	    k = -k;
	}
	*dev = dnum / dden;

	/* printf("DEVIATION = %lg\n",*dev); */

	nu = 1;
	if ( (*dev) > 0.0 ) nu = -1;
	(*dev) = -(double)nu * (*dev);
	k = nu;
	DOloop(j,1,nz) {
	    l = iext[j];
	    y[j] = des[l] + (double)k * (*dev) / wt[l];
	    k = -k;
	}
	if ( (*dev) <= devl ) {
	    /* finished */
	    *niter_out = niter;
	    return -1;
	}
	devl = (*dev);
	jchnge = 0;
	k1 = iext[1];
	knz = iext[nz];
	klow = 0;
	nut = -nu;
	j = 1;

    /*
     * SEARCH FOR THE EXTREMAL FREQUENCIES OF THE BEST APPROXIMATION
     */

    L200:
	if (j == nzz) ynz = comp;
	if (j >= nzz) goto L300;
	kup = iext[j+1];
	l = iext[j]+1;
	nut = -nut;
	if (j == 2) y1 = comp;
	comp = (*dev);
	if (l >= kup) goto L220;
	err = (freq_eval(l,nz,grid,x,y,ad)-des[l]) * wt[l];
	if (((double)nut*err-comp) <= 0.0) goto L220;
	comp = (double)nut * err;
    L210:
	if (++l >= kup) goto L215;
	err = (freq_eval(l,nz,grid,x,y,ad)-des[l]) * wt[l];
	if (((double)nut*err-comp) <= 0.0) goto L215;
	comp = (double)nut * err;
	GOBACK L210;

    L215:
	iext[j++] = l - 1;
	klow = l - 1;
	++jchnge;
	GOBACK L200;

    L220:
	--l;
    L225:
	if (--l <= klow) goto L250;
	err = (freq_eval(l,nz,grid,x,y,ad)-des[l]) * wt[l];
	if (((double)nut*err-comp) > 0.0) goto L230;
	if (jchnge <= 0) goto L225;
	goto L260;

    L230:
	comp = (double)nut * err;
    L235:
	if (--l <= klow) goto L240;
	err = (freq_eval(l,nz,grid,x,y,ad)-des[l]) * wt[l];
	if (((double)nut*err-comp) <= 0.0) goto L240;
	comp = (double)nut * err;
	GOBACK L235;
    L240:
	klow = iext[j];
	iext[j] = l+1;
	++j;
	++jchnge;
	GOBACK L200;

    L250:
	l = iext[j]+1;
	if (jchnge > 0) GOBACK L215;

    L255:
	if (++l >= kup) goto L260;
	err = (freq_eval(l,nz,grid,x,y,ad)-des[l]) * wt[l];
	if (((double)nut*err-comp) <= 0.0) GOBACK L255;
	comp = (double)nut * err;

	GOBACK L210;
    L260:
	klow = iext[j++];
	GOBACK L200;

    L300:
	if (j > nzz) goto L320;
	if (k1 > iext[1] ) k1 = iext[1];
	if (knz < iext[nz]) knz = iext[nz];
	nut1 = nut;
	nut = -nu;
	l = 0;
	kup = k1;
	comp = ynz*(1.00001);
	luck = 1;
    L310:
	if (++l >= kup) goto L315;
	err = (freq_eval(l,nz,grid,x,y,ad)-des[l]) * wt[l];
	if (((double)nut*err-comp) <= 0.0) GOBACK L310;
	comp = (double) nut * err;
	j = nzz;
	GOBACK L210;

    L315:
	luck = 6;
	goto L325;

    L320:
	if (luck > 9) goto L350;
	if (comp > y1) y1 = comp;
	k1 = iext[nzz];
    L325:
	l = ngrid+1;
	klow = knz;
	nut = -nut1;
	comp = y1*(1.00001);
    L330:
	if (--l <= klow) goto L340;
	err = (freq_eval(l,nz,grid,x,y,ad)-des[l]) * wt[l];
	if (((double)nut*err-comp) <= 0.0) GOBACK L330;
	j = nzz;
	comp = (double) nut * err;
	luck = luck + 10;
	GOBACK L235;
    L340:
	if (luck == 6) goto L370;
	DOloop(j,1,nfcns) {
	    iext[nzz-j] = iext[nz-j];
	}
	iext[1] = k1;
	GOBACK L100;
    L350:
	kn = iext[nzz];
	DOloop(j,1,nfcns) iext[j] = iext[j+1];
	iext[nz] = kn;

	GOBACK L100;
    L370:
	;
    } while (jchnge > 0);

/*
 *    CALCULATION OF THE COEFFICIENTS OF THE BEST APPROXIMATION
 *    USING THE INVERSE DISCRETE FOURIER TRANSFORM
 */
    nm1 = nfcns - 1;
    fsh = 1.0e-06;
    gtemp = grid[1];
    x[nzz] = -2.0;
    cn  = 2*nfcns - 1;
    delf = 1.0/cn;
    l = 1;
    kkk = 0;

    if (edge[1] == 0.0 && edge[2*nbands] == 0.5) kkk = 1;

    if (nfcns <= 3) kkk = 1;
    if (kkk !=     1) {
	dtemp = cos(TWOPI*grid[1]);
	dnum  = cos(TWOPI*grid[ngrid]);
	aa    = 2.0/(dtemp-dnum);
	bb    = -(dtemp+dnum)/(dtemp-dnum);
    }

    DOloop(j,1,nfcns) {
	ft = (j - 1) * delf;
	xt = cos(TWOPI*ft);
	if (kkk != 1) {
	    xt = (xt-bb)/aa;
#if 0
	    /*XX* check up !! */
	    xt1 = sqrt(1.0-xt*xt);
	    ft = atan2(xt1,xt)/TWOPI;
#else
	    ft = acos(xt)/TWOPI;
#endif
	}
L410:
	xe = x[l];
	if (xt > xe) goto L420;
	if ((xe-xt) < fsh) goto L415;
	++l;
	GOBACK L410;
L415:
	a[j] = y[l];
	goto L425;
L420:
	if ((xt-xe) < fsh) GOBACK L415;
	grid[1] = ft;
	a[j] = freq_eval(1,nz,grid,x,y,ad);
L425:
	if (l > 1) l = l-1;
    }

    grid[1] = gtemp;
    dden = TWOPI / cn;
    DOloop (j,1,nfcns) {
	dtemp = 0.0;
	dnum = (j-1) * dden;
	if (nm1 >= 1) {
	    DOloop(k,1,nm1) {
		dtemp += a[k+1] * cos(dnum*k);
	    }
	}
	alpha[j] = 2.0 * dtemp + a[1];
    }

    DOloop(j,2,nfcns) alpha[j] *= 2.0 / cn;
    alpha[1] /= cn;

    if (kkk != 1) {
	p[1] = 2.0*alpha[nfcns]*bb+alpha[nm1];
	p[2] = 2.0*aa*alpha[nfcns];
	q[1] = alpha[nfcns-2]-alpha[nfcns];
	DOloop(j,2,nm1) {
	    if (j >= nm1) {
		aa *= 0.5;
		bb *= 0.5;
	    }
	    p[j+1] = 0.0;
	    DOloop(k,1,j) {
		a[k] = p[k];
		p[k] = 2.0 * bb * a[k];
	    }
	    p[2] += a[1] * 2.0 *aa;
	    jm1 = j - 1;
	    DOloop(k,1,jm1) p[k] += q[k] + aa * a[k+1];
	    jp1 = j + 1;
	    DOloop(k,3,jp1) p[k] += aa * a[k-1];

	    if (j != nm1) {
		DOloop(k,1,j) q[k] = -a[k];
		q[1] += alpha[nfcns - 1 - j];
	    }
	}
	DOloop(j,1,nfcns) alpha[j] = p[j];
    }

    if (nfcns <= 3) {
	  alpha[nfcns+1] = alpha[nfcns+2] = 0.0;
    }
    return 0;
}


/*
 *-----------------------------------------------------------------------
 * FUNCTION: eff
 *  FUNCTION TO CALCULATE THE DESIRED MAGNITUDE RESPONSE
 *  AS A FUNCTION OF FREQUENCY.
 *  AN ARBITRARY FUNCTION OF FREQUENCY CAN BE
 *  APPROXIMATED IF THE USER REPLACES THIS FUNCTION
 *  WITH THE APPROPRIATE CODE TO EVALUATE THE IDEAL
 *  MAGNITUDE.  NOTE THAT THE PARAMETER FREQ IS THE
 *  VALUE OF NORMALIZED FREQUENCY NEEDED FOR EVALUATION.
 *-----------------------------------------------------------------------
 */
static double eff(double freq, double *fx, int lband, int jtype)
{
      if (jtype != 2) return fx[lband];
      else            return fx[lband] * freq;
}

/*
 *-----------------------------------------------------------------------
 * FUNCTION: wate
 *  FUNCTION TO CALCULATE THE WEIGHT FUNCTION AS A FUNCTION
 *  OF FREQUENCY.  SIMILAR TO THE FUNCTION eff, THIS FUNCTION CAN
 *  BE REPLACED BY A USER-WRITTEN ROUTINE TO CALCULATE ANY
 *  DESIRED WEIGHTING FUNCTION.
 *-----------------------------------------------------------------------
 */
static double wate(double freq, double *fx, double *wtx, int lband, int jtype)
{
      if (jtype != 2)          return wtx[lband];
      if (fx[lband] >= 0.0001) return wtx[lband] / freq;
      return                          wtx[lband];
}

/*********************************************************/

/*  This routine accepts basic input information and puts it in
 *  the form expected by remez.

 *  Adapted from main() by Travis Oliphant
 */

static int pre_remez(double *h2, int numtaps, int numbands, double *bands,
                     double *response, double *weight, int type, int maxiter,
                     int grid_density, int *niter_out) {

  int jtype, nbands, nfilt, lgrid, nz;
  int neg, nodd, nm1;
  int j, k, l, lband, dimsize;
  double delf, change, fup, temp;
  double *tempstor, *edge, *h, *fx, *wtx;
  double *des, *grid, *wt, *alpha, *work;
  double dev;
  int ngrid;
  int *iext;
  int nfcns, wrksize, total_dsize, total_isize;

  lgrid = grid_density;
  dimsize = (int) ceil(numtaps/2.0 + 2);
  wrksize = grid_density * dimsize;
  nfilt = numtaps;
  jtype = type; nbands = numbands;
  /* Note:  code assumes these arrays start at 1 */
  edge = bands-1;
  h = h2 - 1;
  fx = response - 1;
  wtx = weight - 1;

  total_dsize = (dimsize+1)*7 + 3*(wrksize+1);
  total_isize = (dimsize+1);
  /* Need space for:  (all arrays ignore the first element).

     des  (wrksize+1)
     grid (wrksize+1)
     wt   (wrksize+1)
     iext (dimsize+1)   (integer)
     alpha (dimsize+1)
     work  (dimsize+1)*6

  */
  tempstor = malloc((total_dsize)*sizeof(double)+(total_isize)*sizeof(int));
  if (tempstor == NULL) return -2;

  des = tempstor; grid = des + wrksize+1;
  wt = grid + wrksize+1; alpha = wt + wrksize+1;
  work = alpha + dimsize+1; iext = (int *)(work + (dimsize+1)*6);

  /* Set up problem on dense_grid */

  neg = 1;
  if (jtype == 1) neg = 0;
  nodd = nfilt % 2;
  nfcns = nfilt / 2;
  if (nodd == 1 && neg == 0) nfcns = nfcns + 1;

    /*
     * SET UP THE DENSE GRID. THE NUMBER OF POINTS IN THE GRID
     * IS (FILTER LENGTH + 1)*GRID DENSITY/2
     */
    grid[1] = edge[1];
    delf = lgrid * nfcns;
    delf = 0.5 / delf;
    if (neg != 0) {
	if (edge[1] < delf) grid[1] = delf;
    }
    j = 1;
    l = 1;
    lband = 1;

    /*
     * CALCULATE THE DESIRED MAGNITUDE RESPONSE AND THE WEIGHT
     * FUNCTION ON THE GRID
     */
    for (;;) {
	fup = edge[l + 1];
	do {
	    temp = grid[j];
	    des[j] = eff(temp,fx,lband,jtype);
	    wt[j] = wate(temp,fx,wtx,lband,jtype);
	    if (++j > wrksize) {
                /* too many points, or too dense grid */
                free(tempstor);
                return -1;
            }
	    grid[j] = temp + delf;
	} while (grid[j] <= fup);

	grid[j-1] = fup;
	des[j-1] = eff(fup,fx,lband,jtype);
	wt[j-1] = wate(fup,fx,wtx,lband,jtype);
	++lband;
	l += 2;
	if (lband > nbands) break;
	grid[j] = edge[l];
    }

    ngrid = j - 1;
    if (neg == nodd) {
	if (grid[ngrid] > (0.5-delf)) --ngrid;
    }

    /*
     * SET UP A NEW APPROXIMATION PROBLEM WHICH IS EQUIVALENT
     * TO THE ORIGINAL PROBLEM
     */
    if (neg <= 0) {
	if (nodd != 1) {
	    DOloop(j,1,ngrid) {
		change = cos(PI*grid[j]);
		des[j] = des[j] / change;
		wt[j]  = wt[j] * change;
	    }
	}
    } else {
	if (nodd != 1) {
	    DOloop(j,1,ngrid) {
		change = sin(PI*grid[j]);
		des[j] = des[j] / change;
		wt[j]  = wt[j]  * change;
	    }
	} else {
	    DOloop(j,1,ngrid) {
		change = sin(TWOPI * grid[j]);
		des[j] = des[j] / change;
		wt[j]  = wt[j]  * change;
	    }
	}
    }

    /*XX*/
    temp = (double)(ngrid-1) / (double)nfcns;
    DOloop(j,1,nfcns) {
	iext[j] = (int)((j-1)*temp) + 1; /* round? !! */
    }
    iext[nfcns+1] = ngrid;
    nm1 = nfcns - 1;
    nz  = nfcns + 1;

    if (remez(&dev, des, grid, edge, wt, ngrid, numbands, iext, alpha, nfcns,
              maxiter, work, dimsize, niter_out) < 0) {
        free(tempstor);
        return -1;
    }

    /*
     * CALCULATE THE IMPULSE RESPONSE.
     */
    if (neg <= 0) {

	if (nodd != 0) {
	    DOloop(j,1,nm1) {
		h[j] = 0.5 * alpha[nz-j];
	    }
	    h[nfcns] = alpha[1];
	} else {
	    h[1] = 0.25 * alpha[nfcns];
	    DOloop(j,2,nm1) {
		h[j] = 0.25 * (alpha[nz-j] + alpha[nfcns+2-j]);
	    }
	    h[nfcns] = 0.5*alpha[1] + 0.25*alpha[2];
	}
    } else {
	if (nodd != 0) {
	    h[1] = 0.25 * alpha[nfcns];
	    h[2] = 0.25 * alpha[nm1];
	    DOloop(j,3,nm1) {
		h[j] = 0.25 * (alpha[nz-j] - alpha[nfcns+3-j]);
	    }
	    h[nfcns] = 0.5 * alpha[1] - 0.25 * alpha[3];
	    h[nz] = 0.0;
	} else {
	    h[1] = 0.25 * alpha[nfcns];
	    DOloop(j,2,nm1) {
		h[j] = 0.25 * (alpha[nz-j] - alpha[nfcns+2-j]);
	    }
	    h[nfcns] = 0.5 * alpha[1] - 0.25 * alpha[2];
	}
    }

    DOloop(j,1,nfcns){
        k = nfilt + 1 - j;
        if (neg == 0)
           h[k] = h[j];
        else
           h[k] = -h[j];
    }
    if (neg == 1 && nodd == 1) h[nz] = 0.0;

  free(tempstor);
  return 0;

}

/**************************************************************
 * End of remez routines
 **************************************************************/


/****************************************************/
/* End of python-independent routines               */
/****************************************************/

<<<<<<< HEAD
=======
/************************/
/* N-D Order Filtering. */


static void fill_buffer(char *ip1, PyArrayObject *ap1, PyArrayObject *ap2,
                        char *sort_buffer, int nels2, int check,
                        npy_intp *loop_ind, npy_intp *temp_ind, npy_uintp *offset){
  int i, k, incr = 1;
  int ndims = PyArray_NDIM(ap1);
  npy_intp *dims2 = PyArray_DIMS(ap2);
  npy_intp *dims1 = PyArray_DIMS(ap1);
  npy_intp is1 = PyArray_ITEMSIZE(ap1);
  npy_intp is2 = PyArray_ITEMSIZE(ap2);
  char *ip2 = PyArray_DATA(ap2);
  int elsize = PyArray_ITEMSIZE(ap1);
  char *ptr;

  i = nels2;
  ptr = PyArray_Zero(ap2);
  temp_ind[ndims-1]--;
  while (i--) {
    /* Adjust index array and move ptr1 to right place */
    k = ndims - 1;
    while(--incr) {
      temp_ind[k] -= dims2[k] - 1;   /* Return to start for these dimensions */
      k--;
    }
    ip1 += offset[k]*is1;               /* Precomputed offset array */
    temp_ind[k]++;

    if (!(check && index_out_of_bounds(temp_ind,dims1,ndims)) && \
	memcmp(ip2, ptr, PyArray_ITEMSIZE(ap2))) {
      memcpy(sort_buffer, ip1, elsize);
      sort_buffer += elsize;
    }
    /* Returns number of N-D indices incremented. */
    incr = increment(loop_ind, ndims, dims2);
    ip2 += is2;

  }
  PyDataMem_FREE(ptr);
  return;
}

#define COMPARE(fname, type) \
int fname(type *ip1, type *ip2) { return *ip1 < *ip2 ? -1 : *ip1 == *ip2 ? 0 : 1; }

COMPARE(DOUBLE_compare, double)
COMPARE(FLOAT_compare, float)
COMPARE(LONGDOUBLE_compare, npy_longdouble)
COMPARE(BYTE_compare, npy_byte)
COMPARE(SHORT_compare, short)
COMPARE(INT_compare, int)
COMPARE(LONG_compare, long)
COMPARE(LONGLONG_compare, npy_longlong)
COMPARE(UBYTE_compare, npy_ubyte)
COMPARE(USHORT_compare, npy_ushort)
COMPARE(UINT_compare, npy_uint)
COMPARE(ULONG_compare, npy_ulong)
COMPARE(ULONGLONG_compare, npy_ulonglong)


int OBJECT_compare(PyObject **ip1, PyObject **ip2) {
        /* PyObject_RichCompareBool returns -1 on error; not handled here */
        if(PyObject_RichCompareBool(*ip1, *ip2, Py_LT) == 1)
          return -1;
        else if(PyObject_RichCompareBool(*ip1, *ip2, Py_EQ) == 1)
          return 0;
        else
          return 1;
}

typedef int (*CompareFunction)(const void *, const void *);

CompareFunction compare_functions[] = \
	{NULL, (CompareFunction)BYTE_compare,(CompareFunction)UBYTE_compare,\
	 (CompareFunction)SHORT_compare,(CompareFunction)USHORT_compare, \
	 (CompareFunction)INT_compare,(CompareFunction)UINT_compare, \
	 (CompareFunction)LONG_compare,(CompareFunction)ULONG_compare, \
	 (CompareFunction)LONGLONG_compare,(CompareFunction)ULONGLONG_compare,
	 (CompareFunction)FLOAT_compare,(CompareFunction)DOUBLE_compare,
	 (CompareFunction)LONGDOUBLE_compare, NULL, NULL, NULL,
	 (CompareFunction)OBJECT_compare, NULL, NULL, NULL};

PyObject *PyArray_OrderFilterND(PyObject *op1, PyObject *op2, int order) {
	PyArrayObject *ap1=NULL, *ap2=NULL, *ret=NULL;
	npy_intp *a_ind=NULL, *b_ind=NULL, *temp_ind=NULL, *mode_dep=NULL, *check_ind=NULL;
	npy_uintp *offsets=NULL;
	npy_intp *offsets2=NULL;
	npy_uintp offset1;
	int i, n2, n2_nonzero, k, check, incr = 1;
	int typenum, bytes_in_array;
	int is1, os;
	char *op, *ap1_ptr, *ap2_ptr, *sort_buffer=NULL;
	npy_intp *ret_ind=NULL;
	CompareFunction compare_func=NULL;
	char *zptr=NULL;
	PyArray_CopySwapFunc *copyswap;

	/* Get Array objects from input */
	typenum = PyArray_ObjectType(op1, 0);
	typenum = PyArray_ObjectType(op2, typenum);

	ap1 = (PyArrayObject *)PyArray_ContiguousFromObject(op1, typenum, 0, 0);
	if (ap1 == NULL) return NULL;
	ap2 = (PyArrayObject *)PyArray_ContiguousFromObject(op2, typenum, 0, 0);
	if (ap2 == NULL) goto fail;

	if (PyArray_NDIM(ap1) != PyArray_NDIM(ap2)) {
	    PyErr_SetString(PyExc_ValueError,
                "All input arrays must have the same number of dimensions.");
	  goto fail;
	}

	n2 = PyArray_Size((PyObject *)ap2);
	n2_nonzero = 0;
	ap2_ptr = PyArray_DATA(ap2);
        /*
         * Find out the number of non-zero entries in domain (allows for
         * different shapped rank-filters to be used besides just rectangles)
         */
	zptr = PyArray_Zero(ap2);
	if (zptr == NULL) goto fail;
	for (k=0; k < n2; k++) {
	  n2_nonzero += (memcmp(ap2_ptr,zptr,PyArray_ITEMSIZE(ap2)) != 0);
	  ap2_ptr += PyArray_ITEMSIZE(ap2);
	}

	if ((order >= n2_nonzero) || (order < 0)) {
	    PyErr_SetString(PyExc_ValueError,
                "Order must be non-negative and less than number of nonzero elements in domain.");
	  goto fail;
	}

	ret = (PyArrayObject *)PyArray_SimpleNew(PyArray_NDIM(ap1),
                                                 PyArray_DIMS(ap1),
                                                 typenum);
	if (ret == NULL) goto fail;

	if (PyArray_TYPE(ap1) < sizeof(compare_functions) / sizeof(compare_functions[0])) {
	    compare_func = compare_functions[PyArray_TYPE(ap1)];
	}
	if (compare_func == NULL) {
	    PyErr_SetString(PyExc_ValueError,
                        "order_filterND not available for this type");
		goto fail;
	}

	is1 = PyArray_ITEMSIZE(ap1);

	if (!(sort_buffer = malloc(n2_nonzero*is1))) goto fail;

	os = PyArray_ITEMSIZE(ret);
	op = PyArray_DATA(ret);

	copyswap = PyDataType_GetArrFuncs(PyArray_DESCR(ret))->copyswap;

	bytes_in_array = PyArray_NDIM(ap1)*sizeof(npy_intp);
	mode_dep = malloc(bytes_in_array);
	if (mode_dep == NULL) goto fail;
	for (k = 0; k < PyArray_NDIM(ap1); k++) {
	  mode_dep[k] = -((PyArray_DIMS(ap2)[k]-1) >> 1);
	}

	b_ind = (npy_intp *)malloc(bytes_in_array);  /* loop variables */
	if (b_ind == NULL) goto fail;
	memset(b_ind,0,bytes_in_array);
	a_ind = (npy_intp *)malloc(bytes_in_array);
	ret_ind = (npy_intp *)malloc(bytes_in_array);
	if (a_ind == NULL || ret_ind == NULL) goto fail;
	memset(ret_ind,0,bytes_in_array);
	temp_ind = (npy_intp *)malloc(bytes_in_array);
	check_ind = (npy_intp*)malloc(bytes_in_array);
	offsets = (npy_uintp *)malloc(PyArray_NDIM(ap1)*sizeof(npy_uintp));
	offsets2 = (npy_intp *)malloc(PyArray_NDIM(ap1)*sizeof(npy_intp));
	if (temp_ind == NULL || check_ind == NULL || offsets == NULL || offsets2 == NULL) goto fail;
	offset1 = compute_offsets(offsets, offsets2, PyArray_DIMS(ap1),
                                  PyArray_DIMS(ap2), PyArray_DIMS(ret),
                                  mode_dep, PyArray_NDIM(ap1));
	/* The filtering proceeds by looping through the output array
	   and for each value filling a buffer from the
	   element-by-element product of the two input arrays.  The buffer
	   is then sorted and the order_th element is kept as output. Index
	   counters are used for book-keeping in the area so that we
	   can tell where we are in all of the arrays and be sure that
	   we are not trying to access areas outside the arrays definition.

	   The inner loop is implemented separately but equivalently for each
	   datatype. The outer loop is similar in structure and form to
	   to the inner loop.
	*/
	/* Need to keep track of a ptr to place in big (first) input
	   array where we start the multiplication (we pass over it in the
	   inner loop (and not dereferenced)
	   if it is pointing outside dataspace)
	*/
	/* Calculate it once and the just move it around appropriately */
	PyDataMem_FREE(zptr);
	zptr = PyArray_Zero(ap1);
	if (zptr == NULL) goto fail;
	ap1_ptr = (char *)PyArray_DATA(ap1) + offset1*is1;
	for (k=0; k < PyArray_NDIM(ap1); k++) {
            a_ind[k] = mode_dep[k];
            check_ind[k] = PyArray_DIMS(ap1)[k] - PyArray_DIMS(ap2)[k] - mode_dep[k] - 1;
        }
	a_ind[PyArray_NDIM(ap1)-1]--;
	i = PyArray_Size((PyObject *)ret);
	while (i--) {
          /*
           * Zero out the sort_buffer (has effect of zero-padding
           * on boundaries). Treat object arrays right.
           */
	  ap2_ptr = sort_buffer;
	  for (k=0; k < n2_nonzero; k++) {
  	    memcpy(ap2_ptr,zptr,is1);
	    ap2_ptr += is1;
	  }

	  k = PyArray_NDIM(ap1) - 1;
	  while(--incr) {
	    a_ind[k] -= PyArray_DIMS(ret)[k] - 1;   /* Return to start */
	    k--;
	  }
	  ap1_ptr += offsets2[k]*is1;
	  a_ind[k]++;
	  memcpy(temp_ind, a_ind, bytes_in_array);

	  check = 0; k = -1;
	  while(!check && (++k < PyArray_NDIM(ap1)))
	    check = (check || (ret_ind[k] < -mode_dep[k]) ||
                     (ret_ind[k] > check_ind[k]));

	  fill_buffer(ap1_ptr,ap1,ap2,sort_buffer,n2,check,b_ind,temp_ind,offsets);
	  qsort(sort_buffer, n2_nonzero, is1, compare_func);

	  /*
	   * Use copyswap for correct refcounting with object arrays
	   * (sort_buffer has borrowed references, op owns references). Note
	   * also that os == PyArray_ITEMSIZE(ret) and we are copying a single
	   * scalar here.
	   */
	  copyswap(op, sort_buffer + order*is1, 0, NULL);

          /* increment index counter */
	  incr = increment(ret_ind,PyArray_NDIM(ret),PyArray_DIMS(ret));
          /* increment to next output index */
	  op += os;

	}
	free(b_ind); free(a_ind); free(ret_ind);
	free(offsets); free(offsets2); free(temp_ind);
	free(check_ind); free(mode_dep);
	free(sort_buffer);

	PyDataMem_FREE(zptr);
	Py_DECREF(ap1);
	Py_DECREF(ap2);

	return PyArray_Return(ret);

fail:
	if (zptr) PyDataMem_FREE(zptr);
	free(sort_buffer);
	free(mode_dep);
	free(b_ind);
	free(a_ind);
	free(ret_ind);
	free(temp_ind);
	free(check_ind);
    free(offsets);
	free(offsets2);
	Py_XDECREF(ap1);
	Py_XDECREF(ap2);
	Py_XDECREF(ret);
	return NULL;
}


>>>>>>> c3cb9af4
/******************************************/

static char doc_correlateND[] = "out = _correlateND(a,kernel,mode) \n\n   mode = 0 - 'valid', 1 - 'same', \n  2 - 'full' (default)";

/*******************************************************************/

static char doc_convolve2d[] = "out = _convolve2d(in1, in2, flip, mode, boundary, fillvalue)";

extern int pylab_convolve_2d(char*, npy_intp*, char*, npy_intp*, char*,
                             npy_intp*, npy_intp*, npy_intp*, int, char*);

static PyObject *_sigtools_convolve2d(PyObject *NPY_UNUSED(dummy), PyObject *args) {

    PyObject *in1=NULL, *in2=NULL, *fill_value=NULL;
    int mode=2, boundary=0, typenum, flag, flip=1, ret;
    npy_intp *aout_dimens=NULL;
    int i;
    PyArrayObject *ain1=NULL, *ain2=NULL, *aout=NULL;
    PyArrayObject *afill=NULL;

    if (!PyArg_ParseTuple(args, "OO|iiiO", &in1, &in2, &flip, &mode, &boundary,
                          &fill_value)) {
        return NULL;
    }

    typenum = PyArray_ObjectType(in1, 0);
    typenum = PyArray_ObjectType(in2, typenum);
    ain1 = (PyArrayObject *)PyArray_FromObject(in1, typenum, 2, 2);
    if (ain1 == NULL) goto fail;
    ain2 = (PyArrayObject *)PyArray_FromObject(in2, typenum, 2, 2);
    if (ain2 == NULL) goto fail;

    if ((boundary != PAD) && (boundary != REFLECT) && (boundary != CIRCULAR))
      PYERR("Incorrect boundary value.");

    if ((boundary == PAD) & (fill_value != NULL)) {
        afill = (PyArrayObject *)PyArray_FromObject(fill_value, typenum, 0, 0);
        if (afill == NULL) {
            /* For backwards compatibility try go via complex */
            PyArrayObject *tmp;
            PyErr_Clear();
            tmp = (PyArrayObject *)PyArray_FromObject(fill_value,
                                                      NPY_CDOUBLE, 0, 0);
            if (tmp == NULL) goto fail;
            afill = (PyArrayObject *)PyArray_Cast(tmp, typenum);
            Py_DECREF(tmp);
            if (afill == NULL) goto fail;
            PYERR("could not cast `fillvalue` directly to the output "
                  "type (it was first converted to complex).");
        }
        if (PyArray_SIZE(afill) != 1) {
            if (PyArray_SIZE(afill) == 0) {
                PyErr_SetString(PyExc_ValueError,
                                "`fillvalue` cannot be an empty array.");
                goto fail;
            }
            PYERR("`fillvalue` must be scalar or an array with "
                  "one element.");
        }
    }
    else {
        /* Create a zero filled array */
        afill = (PyArrayObject *)PyArray_ZEROS(0, NULL, typenum, 0);
        if (afill == NULL) goto fail;
    }

    aout_dimens = malloc(PyArray_NDIM(ain1)*sizeof(npy_intp));
    if (aout_dimens == NULL) goto fail;
    switch(mode & OUTSIZE_MASK) {
    case VALID:
	for (i = 0; i < PyArray_NDIM(ain1); i++) {
	    aout_dimens[i] = PyArray_DIMS(ain1)[i] - PyArray_DIMS(ain2)[i] + 1;
	    if (aout_dimens[i] < 0) {
		PyErr_SetString(PyExc_ValueError,
                    "no part of the output is valid, use option 1 (same) or 2 "
                    "(full) for third argument");
		goto fail;
	    }
	}
	break;
    case SAME:
	for (i = 0; i < PyArray_NDIM(ain1); i++) {
            aout_dimens[i] = PyArray_DIMS(ain1)[i];
        }
	break;
    case FULL:
	for (i = 0; i < PyArray_NDIM(ain1); i++) {
            aout_dimens[i] = PyArray_DIMS(ain1)[i] + PyArray_DIMS(ain2)[i] - 1;
        }
	break;
    default:
	PyErr_SetString(PyExc_ValueError,
			"mode must be 0 (valid), 1 (same), or 2 (full)");
	goto fail;
    }

    aout = (PyArrayObject *)PyArray_SimpleNew(PyArray_NDIM(ain1), aout_dimens,
                                              typenum);
    if (aout == NULL) goto fail;

    flag = mode + boundary + (typenum << TYPE_SHIFT) + \
      (flip != 0) * FLIP_MASK;

    ret = pylab_convolve_2d (PyArray_DATA(ain1),      /* Input data Ns[0] x Ns[1] */
		             PyArray_STRIDES(ain1),   /* Input strides */
		             PyArray_DATA(aout),      /* Output data */
		             PyArray_STRIDES(aout),   /* Output strides */
		             PyArray_DATA(ain2),      /* coefficients in filter */
		             PyArray_STRIDES(ain2),   /* coefficients strides */
		             PyArray_DIMS(ain2),      /* Size of kernel Nwin[2] */
			     PyArray_DIMS(ain1),      /* Size of image Ns[0] x Ns[1] */
		             flag,                    /* convolution parameters */
		             PyArray_DATA(afill));    /* fill value */


    switch (ret) {
    case 0:
      free(aout_dimens);
      Py_DECREF(ain1);
      Py_DECREF(ain2);
      Py_XDECREF(afill);
      return (PyObject *)aout;
      break;
    case -5:
    case -4:
      PyErr_SetString(PyExc_ValueError,
		      "convolve2d not available for this type.");
      goto fail;
    case -3:
      PyErr_NoMemory();
      goto fail;
    case -2:
      PyErr_SetString(PyExc_ValueError,
		      "Invalid boundary type.");
      goto fail;
    case -1:
      PyErr_SetString(PyExc_ValueError,
		      "Invalid output flag.");
      goto fail;
    }

fail:
    free(aout_dimens);
    Py_XDECREF(ain1);
    Py_XDECREF(ain2);
    Py_XDECREF(aout);
    Py_XDECREF(afill);
    return NULL;
}

/*******************************************************************/

static char doc_remez[] =
    "h = _remez(numtaps, bands, des, weight, type, fs, maxiter, grid_density)\n"
    "  returns the optimal (in the Chebyshev/minimax sense) FIR filter impulse\n"
    "  response given a set of band edges, the desired response on those bands,\n"
    "  and the weight given to the error in those bands.  Bands is a monotonic\n"
    "  vector with band edges given in frequency domain where fs is the sampling\n"
    "  frequency.";

static PyObject *_sigtools_remez(PyObject *NPY_UNUSED(dummy), PyObject *args)
{
    PyObject *bands, *des, *weight;
    int k, numtaps, numbands, type = BANDPASS, err;
    PyArrayObject *a_bands=NULL, *a_des=NULL, *a_weight=NULL;
    PyArrayObject *h=NULL;
    npy_intp ret_dimens; int maxiter = 25, grid_density = 16;
    double oldvalue, *dptr, fs = 1.0;
    char mystr[255];
    int niter = -1;

    if (!PyArg_ParseTuple(args, "iOOO|idii", &numtaps, &bands, &des, &weight,
                          &type, &fs, &maxiter, &grid_density)) {
        return NULL;
    }

    if (type != BANDPASS && type != DIFFERENTIATOR && type != HILBERT) {
        PyErr_SetString(PyExc_ValueError,
                        "The type must be BANDPASS, DIFFERENTIATOR, or HILBERT.");
        return NULL;
	}

    if (numtaps < 2) {
        PyErr_SetString(PyExc_ValueError,
                        "The number of taps must be greater than 1.");
        return NULL;
    }

    a_bands = (PyArrayObject *)PyArray_ContiguousFromObject(bands, NPY_DOUBLE,1,1);
    if (a_bands == NULL) goto fail;
    a_des = (PyArrayObject *)PyArray_ContiguousFromObject(des, NPY_DOUBLE,1,1);
    if (a_des == NULL) goto fail;
    a_weight = (PyArrayObject *)PyArray_ContiguousFromObject(weight, NPY_DOUBLE,1,1);
    if (a_weight == NULL) goto fail;

    numbands = PyArray_DIMS(a_des)[0];
    if ((PyArray_DIMS(a_bands)[0] != 2*numbands) ||
        (PyArray_DIMS(a_weight)[0] != numbands)) {
	    PyErr_SetString(PyExc_ValueError,
                        "The inputs desired and weight must have same length.\n  "
                        "The input bands must have twice this length.");
        goto fail;
    }

    /*
     * Check the bands input to see if it is monotonic, divide by
     * fs to take from range 0 to 0.5 and check to see if in that range
     */
    dptr = (double *)PyArray_DATA(a_bands);
    oldvalue = 0;
    for (k=0; k < 2*numbands; k++) {
        if (*dptr < oldvalue) {
            PyErr_SetString(PyExc_ValueError,
                            "Bands must be monotonic starting at zero.");
            goto fail;
        }
        if (*dptr * 2 > fs) {
            PyErr_SetString(PyExc_ValueError,
                            "Band edges should be less than 1/2 the sampling frequency");
            goto fail;
        }
        oldvalue = *dptr;
        *dptr = oldvalue / fs;  /* Change so that sampling frequency is 1.0 */
        dptr++;
    }

    ret_dimens = numtaps;
    h = (PyArrayObject *)PyArray_SimpleNew(1, &ret_dimens, NPY_DOUBLE);
    if (h == NULL) goto fail;

    err = pre_remez((double *)PyArray_DATA(h), numtaps, numbands,
                    (double *)PyArray_DATA(a_bands),
                    (double *)PyArray_DATA(a_des),
                    (double *)PyArray_DATA(a_weight),
                    type, maxiter, grid_density, &niter);
    if (err < 0) {
        if (err == -1) {
            sprintf(mystr, "Failure to converge at iteration %d, try reducing transition band width.\n", niter);
	        PyErr_SetString(PyExc_ValueError, mystr);
	        goto fail;
        }
        else if (err == -2) {
            PyErr_NoMemory();
            goto fail;
        }
    }

    Py_DECREF(a_bands);
    Py_DECREF(a_des);
    Py_DECREF(a_weight);

	return PyArray_Return(h);

fail:
    Py_XDECREF(a_bands);
    Py_XDECREF(a_des);
    Py_XDECREF(a_weight);
    Py_XDECREF(h);
    return NULL;
}

static char doc_median2d[] = "filt = _median2d(data, size)";

extern void f_medfilt2(float*,float*,npy_intp*,npy_intp*);
extern void d_medfilt2(double*,double*,npy_intp*,npy_intp*);
extern void b_medfilt2(unsigned char*,unsigned char*,npy_intp*,npy_intp*);

static PyObject *_sigtools_median2d(PyObject *NPY_UNUSED(dummy), PyObject *args)
{
    PyObject *image=NULL, *size=NULL;
    int typenum;
    PyArrayObject *a_image=NULL, *a_size=NULL;
    PyArrayObject *a_out=NULL;
    npy_intp Nwin[2] = {3,3};

    if (!PyArg_ParseTuple(args, "O|O", &image, &size)) return NULL;

    typenum = PyArray_ObjectType(image, 0);
    a_image = (PyArrayObject *)PyArray_ContiguousFromObject(image, typenum, 2, 2);
    if (a_image == NULL) goto fail;

    if (size != NULL) {
	a_size = (PyArrayObject *)PyArray_ContiguousFromObject(size, NPY_INTP, 1, 1);
	if (a_size == NULL) goto fail;
	if ((PyArray_NDIM(a_size) != 1) || (PyArray_DIMS(a_size)[0] < 2))
	    PYERR("Size must be a length two sequence");
	Nwin[0] = ((npy_intp *)PyArray_DATA(a_size))[0];
	Nwin[1] = ((npy_intp *)PyArray_DATA(a_size))[1];
    }

    a_out = (PyArrayObject *)PyArray_SimpleNew(2, PyArray_DIMS(a_image), typenum);
    if (a_out == NULL) goto fail;

    if (setjmp(MALLOC_FAIL)) {
	PYERR("Memory allocation error.");
    }
    else {
	switch (typenum) {
	case NPY_UBYTE:
	    b_medfilt2((unsigned char *)PyArray_DATA(a_image),
                       (unsigned char *)PyArray_DATA(a_out),
                       Nwin, PyArray_DIMS(a_image));
	    break;
	case NPY_FLOAT:
	    f_medfilt2((float *)PyArray_DATA(a_image),
                       (float *)PyArray_DATA(a_out), Nwin,
                       PyArray_DIMS(a_image));
	    break;
	case NPY_DOUBLE:
	    d_medfilt2((double *)PyArray_DATA(a_image),
                       (double *)PyArray_DATA(a_out), Nwin,
                       PyArray_DIMS(a_image));
	    break;
	default:
	  PYERR("2D median filter only supports uint8, float32, and float64.");
	}
    }

    Py_DECREF(a_image);
    Py_XDECREF(a_size);

    return PyArray_Return(a_out);

 fail:
    Py_XDECREF(a_image);
    Py_XDECREF(a_size);
    Py_XDECREF(a_out);
    return NULL;

}

static char doc_linear_filter[] =
    "(y,Vf) = _linear_filter(b,a,X,Dim=-1,Vi=None)  " \
    "implemented using Direct Form II transposed flow " \
    "diagram. If Vi is not given, Vf is not returned.";

static struct PyMethodDef toolbox_module_methods[] = {
	{"_correlateND", scipy_signal__sigtools_correlateND, METH_VARARGS, doc_correlateND},
	{"_convolve2d", _sigtools_convolve2d, METH_VARARGS, doc_convolve2d},
	{"_linear_filter", scipy_signal__sigtools_linear_filter, METH_VARARGS, doc_linear_filter},
	{"_remez", _sigtools_remez, METH_VARARGS, doc_remez},
	{"_medfilt2d", _sigtools_median2d, METH_VARARGS, doc_median2d},
	{NULL, NULL, 0, NULL}		/* sentinel */
};

static struct PyModuleDef moduledef = {
    PyModuleDef_HEAD_INIT,
    "_sigtools",
    NULL,
    -1,
    toolbox_module_methods,
    NULL,
    NULL,
    NULL,
    NULL
};

PyMODINIT_FUNC
PyInit__sigtools(void)
{
    PyObject *module;

    import_array();

    module = PyModule_Create(&moduledef);
    if (module == NULL) {
        return NULL;
    }

    scipy_signal__sigtools_linear_filter_module_init();

    return module;
}<|MERGE_RESOLUTION|>--- conflicted
+++ resolved
@@ -684,287 +684,6 @@
 /* End of python-independent routines               */
 /****************************************************/
 
-<<<<<<< HEAD
-=======
-/************************/
-/* N-D Order Filtering. */
-
-
-static void fill_buffer(char *ip1, PyArrayObject *ap1, PyArrayObject *ap2,
-                        char *sort_buffer, int nels2, int check,
-                        npy_intp *loop_ind, npy_intp *temp_ind, npy_uintp *offset){
-  int i, k, incr = 1;
-  int ndims = PyArray_NDIM(ap1);
-  npy_intp *dims2 = PyArray_DIMS(ap2);
-  npy_intp *dims1 = PyArray_DIMS(ap1);
-  npy_intp is1 = PyArray_ITEMSIZE(ap1);
-  npy_intp is2 = PyArray_ITEMSIZE(ap2);
-  char *ip2 = PyArray_DATA(ap2);
-  int elsize = PyArray_ITEMSIZE(ap1);
-  char *ptr;
-
-  i = nels2;
-  ptr = PyArray_Zero(ap2);
-  temp_ind[ndims-1]--;
-  while (i--) {
-    /* Adjust index array and move ptr1 to right place */
-    k = ndims - 1;
-    while(--incr) {
-      temp_ind[k] -= dims2[k] - 1;   /* Return to start for these dimensions */
-      k--;
-    }
-    ip1 += offset[k]*is1;               /* Precomputed offset array */
-    temp_ind[k]++;
-
-    if (!(check && index_out_of_bounds(temp_ind,dims1,ndims)) && \
-	memcmp(ip2, ptr, PyArray_ITEMSIZE(ap2))) {
-      memcpy(sort_buffer, ip1, elsize);
-      sort_buffer += elsize;
-    }
-    /* Returns number of N-D indices incremented. */
-    incr = increment(loop_ind, ndims, dims2);
-    ip2 += is2;
-
-  }
-  PyDataMem_FREE(ptr);
-  return;
-}
-
-#define COMPARE(fname, type) \
-int fname(type *ip1, type *ip2) { return *ip1 < *ip2 ? -1 : *ip1 == *ip2 ? 0 : 1; }
-
-COMPARE(DOUBLE_compare, double)
-COMPARE(FLOAT_compare, float)
-COMPARE(LONGDOUBLE_compare, npy_longdouble)
-COMPARE(BYTE_compare, npy_byte)
-COMPARE(SHORT_compare, short)
-COMPARE(INT_compare, int)
-COMPARE(LONG_compare, long)
-COMPARE(LONGLONG_compare, npy_longlong)
-COMPARE(UBYTE_compare, npy_ubyte)
-COMPARE(USHORT_compare, npy_ushort)
-COMPARE(UINT_compare, npy_uint)
-COMPARE(ULONG_compare, npy_ulong)
-COMPARE(ULONGLONG_compare, npy_ulonglong)
-
-
-int OBJECT_compare(PyObject **ip1, PyObject **ip2) {
-        /* PyObject_RichCompareBool returns -1 on error; not handled here */
-        if(PyObject_RichCompareBool(*ip1, *ip2, Py_LT) == 1)
-          return -1;
-        else if(PyObject_RichCompareBool(*ip1, *ip2, Py_EQ) == 1)
-          return 0;
-        else
-          return 1;
-}
-
-typedef int (*CompareFunction)(const void *, const void *);
-
-CompareFunction compare_functions[] = \
-	{NULL, (CompareFunction)BYTE_compare,(CompareFunction)UBYTE_compare,\
-	 (CompareFunction)SHORT_compare,(CompareFunction)USHORT_compare, \
-	 (CompareFunction)INT_compare,(CompareFunction)UINT_compare, \
-	 (CompareFunction)LONG_compare,(CompareFunction)ULONG_compare, \
-	 (CompareFunction)LONGLONG_compare,(CompareFunction)ULONGLONG_compare,
-	 (CompareFunction)FLOAT_compare,(CompareFunction)DOUBLE_compare,
-	 (CompareFunction)LONGDOUBLE_compare, NULL, NULL, NULL,
-	 (CompareFunction)OBJECT_compare, NULL, NULL, NULL};
-
-PyObject *PyArray_OrderFilterND(PyObject *op1, PyObject *op2, int order) {
-	PyArrayObject *ap1=NULL, *ap2=NULL, *ret=NULL;
-	npy_intp *a_ind=NULL, *b_ind=NULL, *temp_ind=NULL, *mode_dep=NULL, *check_ind=NULL;
-	npy_uintp *offsets=NULL;
-	npy_intp *offsets2=NULL;
-	npy_uintp offset1;
-	int i, n2, n2_nonzero, k, check, incr = 1;
-	int typenum, bytes_in_array;
-	int is1, os;
-	char *op, *ap1_ptr, *ap2_ptr, *sort_buffer=NULL;
-	npy_intp *ret_ind=NULL;
-	CompareFunction compare_func=NULL;
-	char *zptr=NULL;
-	PyArray_CopySwapFunc *copyswap;
-
-	/* Get Array objects from input */
-	typenum = PyArray_ObjectType(op1, 0);
-	typenum = PyArray_ObjectType(op2, typenum);
-
-	ap1 = (PyArrayObject *)PyArray_ContiguousFromObject(op1, typenum, 0, 0);
-	if (ap1 == NULL) return NULL;
-	ap2 = (PyArrayObject *)PyArray_ContiguousFromObject(op2, typenum, 0, 0);
-	if (ap2 == NULL) goto fail;
-
-	if (PyArray_NDIM(ap1) != PyArray_NDIM(ap2)) {
-	    PyErr_SetString(PyExc_ValueError,
-                "All input arrays must have the same number of dimensions.");
-	  goto fail;
-	}
-
-	n2 = PyArray_Size((PyObject *)ap2);
-	n2_nonzero = 0;
-	ap2_ptr = PyArray_DATA(ap2);
-        /*
-         * Find out the number of non-zero entries in domain (allows for
-         * different shapped rank-filters to be used besides just rectangles)
-         */
-	zptr = PyArray_Zero(ap2);
-	if (zptr == NULL) goto fail;
-	for (k=0; k < n2; k++) {
-	  n2_nonzero += (memcmp(ap2_ptr,zptr,PyArray_ITEMSIZE(ap2)) != 0);
-	  ap2_ptr += PyArray_ITEMSIZE(ap2);
-	}
-
-	if ((order >= n2_nonzero) || (order < 0)) {
-	    PyErr_SetString(PyExc_ValueError,
-                "Order must be non-negative and less than number of nonzero elements in domain.");
-	  goto fail;
-	}
-
-	ret = (PyArrayObject *)PyArray_SimpleNew(PyArray_NDIM(ap1),
-                                                 PyArray_DIMS(ap1),
-                                                 typenum);
-	if (ret == NULL) goto fail;
-
-	if (PyArray_TYPE(ap1) < sizeof(compare_functions) / sizeof(compare_functions[0])) {
-	    compare_func = compare_functions[PyArray_TYPE(ap1)];
-	}
-	if (compare_func == NULL) {
-	    PyErr_SetString(PyExc_ValueError,
-                        "order_filterND not available for this type");
-		goto fail;
-	}
-
-	is1 = PyArray_ITEMSIZE(ap1);
-
-	if (!(sort_buffer = malloc(n2_nonzero*is1))) goto fail;
-
-	os = PyArray_ITEMSIZE(ret);
-	op = PyArray_DATA(ret);
-
-	copyswap = PyDataType_GetArrFuncs(PyArray_DESCR(ret))->copyswap;
-
-	bytes_in_array = PyArray_NDIM(ap1)*sizeof(npy_intp);
-	mode_dep = malloc(bytes_in_array);
-	if (mode_dep == NULL) goto fail;
-	for (k = 0; k < PyArray_NDIM(ap1); k++) {
-	  mode_dep[k] = -((PyArray_DIMS(ap2)[k]-1) >> 1);
-	}
-
-	b_ind = (npy_intp *)malloc(bytes_in_array);  /* loop variables */
-	if (b_ind == NULL) goto fail;
-	memset(b_ind,0,bytes_in_array);
-	a_ind = (npy_intp *)malloc(bytes_in_array);
-	ret_ind = (npy_intp *)malloc(bytes_in_array);
-	if (a_ind == NULL || ret_ind == NULL) goto fail;
-	memset(ret_ind,0,bytes_in_array);
-	temp_ind = (npy_intp *)malloc(bytes_in_array);
-	check_ind = (npy_intp*)malloc(bytes_in_array);
-	offsets = (npy_uintp *)malloc(PyArray_NDIM(ap1)*sizeof(npy_uintp));
-	offsets2 = (npy_intp *)malloc(PyArray_NDIM(ap1)*sizeof(npy_intp));
-	if (temp_ind == NULL || check_ind == NULL || offsets == NULL || offsets2 == NULL) goto fail;
-	offset1 = compute_offsets(offsets, offsets2, PyArray_DIMS(ap1),
-                                  PyArray_DIMS(ap2), PyArray_DIMS(ret),
-                                  mode_dep, PyArray_NDIM(ap1));
-	/* The filtering proceeds by looping through the output array
-	   and for each value filling a buffer from the
-	   element-by-element product of the two input arrays.  The buffer
-	   is then sorted and the order_th element is kept as output. Index
-	   counters are used for book-keeping in the area so that we
-	   can tell where we are in all of the arrays and be sure that
-	   we are not trying to access areas outside the arrays definition.
-
-	   The inner loop is implemented separately but equivalently for each
-	   datatype. The outer loop is similar in structure and form to
-	   to the inner loop.
-	*/
-	/* Need to keep track of a ptr to place in big (first) input
-	   array where we start the multiplication (we pass over it in the
-	   inner loop (and not dereferenced)
-	   if it is pointing outside dataspace)
-	*/
-	/* Calculate it once and the just move it around appropriately */
-	PyDataMem_FREE(zptr);
-	zptr = PyArray_Zero(ap1);
-	if (zptr == NULL) goto fail;
-	ap1_ptr = (char *)PyArray_DATA(ap1) + offset1*is1;
-	for (k=0; k < PyArray_NDIM(ap1); k++) {
-            a_ind[k] = mode_dep[k];
-            check_ind[k] = PyArray_DIMS(ap1)[k] - PyArray_DIMS(ap2)[k] - mode_dep[k] - 1;
-        }
-	a_ind[PyArray_NDIM(ap1)-1]--;
-	i = PyArray_Size((PyObject *)ret);
-	while (i--) {
-          /*
-           * Zero out the sort_buffer (has effect of zero-padding
-           * on boundaries). Treat object arrays right.
-           */
-	  ap2_ptr = sort_buffer;
-	  for (k=0; k < n2_nonzero; k++) {
-  	    memcpy(ap2_ptr,zptr,is1);
-	    ap2_ptr += is1;
-	  }
-
-	  k = PyArray_NDIM(ap1) - 1;
-	  while(--incr) {
-	    a_ind[k] -= PyArray_DIMS(ret)[k] - 1;   /* Return to start */
-	    k--;
-	  }
-	  ap1_ptr += offsets2[k]*is1;
-	  a_ind[k]++;
-	  memcpy(temp_ind, a_ind, bytes_in_array);
-
-	  check = 0; k = -1;
-	  while(!check && (++k < PyArray_NDIM(ap1)))
-	    check = (check || (ret_ind[k] < -mode_dep[k]) ||
-                     (ret_ind[k] > check_ind[k]));
-
-	  fill_buffer(ap1_ptr,ap1,ap2,sort_buffer,n2,check,b_ind,temp_ind,offsets);
-	  qsort(sort_buffer, n2_nonzero, is1, compare_func);
-
-	  /*
-	   * Use copyswap for correct refcounting with object arrays
-	   * (sort_buffer has borrowed references, op owns references). Note
-	   * also that os == PyArray_ITEMSIZE(ret) and we are copying a single
-	   * scalar here.
-	   */
-	  copyswap(op, sort_buffer + order*is1, 0, NULL);
-
-          /* increment index counter */
-	  incr = increment(ret_ind,PyArray_NDIM(ret),PyArray_DIMS(ret));
-          /* increment to next output index */
-	  op += os;
-
-	}
-	free(b_ind); free(a_ind); free(ret_ind);
-	free(offsets); free(offsets2); free(temp_ind);
-	free(check_ind); free(mode_dep);
-	free(sort_buffer);
-
-	PyDataMem_FREE(zptr);
-	Py_DECREF(ap1);
-	Py_DECREF(ap2);
-
-	return PyArray_Return(ret);
-
-fail:
-	if (zptr) PyDataMem_FREE(zptr);
-	free(sort_buffer);
-	free(mode_dep);
-	free(b_ind);
-	free(a_ind);
-	free(ret_ind);
-	free(temp_ind);
-	free(check_ind);
-    free(offsets);
-	free(offsets2);
-	Py_XDECREF(ap1);
-	Py_XDECREF(ap2);
-	Py_XDECREF(ret);
-	return NULL;
-}
-
-
->>>>>>> c3cb9af4
 /******************************************/
 
 static char doc_correlateND[] = "out = _correlateND(a,kernel,mode) \n\n   mode = 0 - 'valid', 1 - 'same', \n  2 - 'full' (default)";

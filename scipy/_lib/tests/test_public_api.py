"""
This test script is adopted from:
    https://github.com/numpy/numpy/blob/main/numpy/tests/test_public_api.py
"""

import pkgutil
import types
import importlib
import warnings
from importlib import import_module

import pytest

import scipy


def test_dir_testing():
    """Assert that output of dir has only one "testing/tester"
    attribute without duplicate"""
    assert len(dir(scipy)) == len(set(dir(scipy)))


# Historically SciPy has not used leading underscores for private submodules
# much.  This has resulted in lots of things that look like public modules
# (i.e. things that can be imported as `import scipy.somesubmodule.somefile`),
# but were never intended to be public.  The PUBLIC_MODULES list contains
# modules that are either public because they were meant to be, or because they
# contain public functions/objects that aren't present in any other namespace
# for whatever reason and therefore should be treated as public.
PUBLIC_MODULES = ["scipy." + s for s in [
    "cluster",
    "cluster.vq",
    "cluster.hierarchy",
    "constants",
    "datasets",
    "fft",
    "fftpack",
    "integrate",
    "interpolate",
    "io",
    "io.arff",
    "io.matlab",
    "io.wavfile",
    "linalg",
    "linalg.blas",
    "linalg.cython_blas",
    "linalg.lapack",
    "linalg.cython_lapack",
    "linalg.interpolative",
    "misc",
    "ndimage",
    "odr",
    "optimize",
    "signal",
    "signal.windows",
    "sparse",
    "sparse.linalg",
    "sparse.csgraph",
    "spatial",
    "spatial.distance",
    "spatial.transform",
    "special",
    "stats",
    "stats.contingency",
    "stats.distributions",
    "stats.mstats",
    "stats.qmc",
    "stats.sampling"
]]

# The PRIVATE_BUT_PRESENT_MODULES list contains modules that lacked underscores
# in their name and hence looked public, but weren't meant to be. All these
# namespace were deprecated in the 1.8.0 release - see "clear split between
# public and private API" in the 1.8.0 release notes.
# These private modules support will be removed in SciPy v2.0.0, as the
# deprecation messages emitted by each of these modules say.
PRIVATE_BUT_PRESENT_MODULES = [
    'scipy.constants.codata',
    'scipy.constants.constants',
    'scipy.fftpack.basic',
    'scipy.fftpack.convolve',
    'scipy.fftpack.helper',
    'scipy.fftpack.pseudo_diffs',
    'scipy.fftpack.realtransforms',
    'scipy.integrate.odepack',
    'scipy.integrate.quadpack',
    'scipy.integrate.dop',
    'scipy.integrate.lsoda',
    'scipy.integrate.vode',
    'scipy.interpolate.dfitpack',
    'scipy.interpolate.fitpack',
    'scipy.interpolate.fitpack2',
    'scipy.interpolate.interpnd',
    'scipy.interpolate.interpolate',
    'scipy.interpolate.ndgriddata',
    'scipy.interpolate.polyint',
    'scipy.interpolate.rbf',
    'scipy.io.arff.arffread',
    'scipy.io.harwell_boeing',
    'scipy.io.idl',
    'scipy.io.mmio',
    'scipy.io.netcdf',
    'scipy.io.matlab.byteordercodes',
    'scipy.io.matlab.mio',
    'scipy.io.matlab.mio4',
    'scipy.io.matlab.mio5',
    'scipy.io.matlab.mio5_params',
    'scipy.io.matlab.mio5_utils',
    'scipy.io.matlab.mio_utils',
    'scipy.io.matlab.miobase',
    'scipy.io.matlab.streams',
    'scipy.linalg.basic',
    'scipy.linalg.decomp',
    'scipy.linalg.decomp_cholesky',
    'scipy.linalg.decomp_lu',
    'scipy.linalg.decomp_qr',
    'scipy.linalg.decomp_schur',
    'scipy.linalg.decomp_svd',
    'scipy.linalg.flinalg',
    'scipy.linalg.matfuncs',
    'scipy.linalg.misc',
    'scipy.linalg.special_matrices',
    'scipy.misc.common',
    'scipy.misc.doccer',
    'scipy.ndimage.filters',
    'scipy.ndimage.fourier',
    'scipy.ndimage.interpolation',
    'scipy.ndimage.measurements',
    'scipy.ndimage.morphology',
    'scipy.odr.models',
    'scipy.odr.odrpack',
    'scipy.optimize.cobyla',
    'scipy.optimize.cython_optimize',
    'scipy.optimize.lbfgsb',
    'scipy.optimize.linesearch',
    'scipy.optimize.minpack',
    'scipy.optimize.minpack2',
    'scipy.optimize.moduleTNC',
    'scipy.optimize.nonlin',
    'scipy.optimize.optimize',
    'scipy.optimize.slsqp',
    'scipy.optimize.tnc',
    'scipy.optimize.zeros',
    'scipy.signal.bsplines',
    'scipy.signal.filter_design',
    'scipy.signal.fir_filter_design',
    'scipy.signal.lti_conversion',
    'scipy.signal.ltisys',
    'scipy.signal.signaltools',
    'scipy.signal.spectral',
    'scipy.signal.spline',
    'scipy.signal.waveforms',
    'scipy.signal.wavelets',
    'scipy.signal.windows.windows',
    'scipy.sparse.base',
    'scipy.sparse.bsr',
    'scipy.sparse.compressed',
    'scipy.sparse.construct',
    'scipy.sparse.coo',
    'scipy.sparse.csc',
    'scipy.sparse.csr',
    'scipy.sparse.data',
    'scipy.sparse.dia',
    'scipy.sparse.dok',
    'scipy.sparse.extract',
    'scipy.sparse.lil',
    'scipy.sparse.linalg.dsolve',
    'scipy.sparse.linalg.eigen',
    'scipy.sparse.linalg.interface',
    'scipy.sparse.linalg.isolve',
    'scipy.sparse.linalg.matfuncs',
    'scipy.sparse.sparsetools',
    'scipy.sparse.spfuncs',
    'scipy.sparse.sputils',
    'scipy.spatial.ckdtree',
    'scipy.spatial.kdtree',
    'scipy.spatial.qhull',
    'scipy.spatial.transform.rotation',
    'scipy.special.add_newdocs',
    'scipy.special.basic',
    'scipy.special.cython_special',
    'scipy.special.orthogonal',
    'scipy.special.sf_error',
    'scipy.special.specfun',
    'scipy.special.spfun_stats',
    'scipy.stats.biasedurn',
    'scipy.stats.kde',
    'scipy.stats.morestats',
    'scipy.stats.mstats_basic',
    'scipy.stats.mstats_extras',
    'scipy.stats.mvn',
    'scipy.stats.stats',
]


def is_unexpected(name):
    """Check if this needs to be considered."""
    if '._' in name or '.tests' in name or '.setup' in name:
        return False

    if name in PUBLIC_MODULES:
        return False

    if name in PRIVATE_BUT_PRESENT_MODULES:
        return False

    return True


SKIP_LIST = [
    'scipy.conftest',
    'scipy.version',
]


def test_all_modules_are_expected():
    """
    Test that we don't add anything that looks like a new public module by
    accident.  Check is based on filenames.
    """

    modnames = []
    for _, modname, ispkg in pkgutil.walk_packages(path=scipy.__path__,
                                                   prefix=scipy.__name__ + '.',
                                                   onerror=None):
        if is_unexpected(modname) and modname not in SKIP_LIST:
            # We have a name that is new.  If that's on purpose, add it to
            # PUBLIC_MODULES.  We don't expect to have to add anything to
            # PRIVATE_BUT_PRESENT_MODULES.  Use an underscore in the name!
            modnames.append(modname)

    if modnames:
        raise AssertionError(f'Found unexpected modules: {modnames}')


# Stuff that clearly shouldn't be in the API and is detected by the next test
# below
SKIP_LIST_2 = [
    'scipy.char',
    'scipy.rec',
    'scipy.emath',
    'scipy.math',
    'scipy.random',
    'scipy.ctypeslib',
    'scipy.ma'
]


def test_all_modules_are_expected_2():
    """
    Method checking all objects. The pkgutil-based method in
    `test_all_modules_are_expected` does not catch imports into a namespace,
    only filenames.
    """

    def find_unexpected_members(mod_name):
        members = []
        module = importlib.import_module(mod_name)
        if hasattr(module, '__all__'):
            objnames = module.__all__
        else:
            objnames = dir(module)

        for objname in objnames:
            if not objname.startswith('_'):
                fullobjname = mod_name + '.' + objname
                if isinstance(getattr(module, objname), types.ModuleType):
                    if is_unexpected(fullobjname) and fullobjname not in SKIP_LIST_2:
                        members.append(fullobjname)

        return members

    unexpected_members = find_unexpected_members("scipy")
    for modname in PUBLIC_MODULES:
        unexpected_members.extend(find_unexpected_members(modname))

    if unexpected_members:
        raise AssertionError("Found unexpected object(s) that look like "
                             "modules: {}".format(unexpected_members))


def test_api_importable():
    """
    Check that all submodules listed higher up in this file can be imported
    Note that if a PRIVATE_BUT_PRESENT_MODULES entry goes missing, it may
    simply need to be removed from the list (deprecation may or may not be
    needed - apply common sense).
    """
    def check_importable(module_name):
        try:
            importlib.import_module(module_name)
        except (ImportError, AttributeError):
            return False

        return True

    module_names = []
    for module_name in PUBLIC_MODULES:
        if not check_importable(module_name):
            module_names.append(module_name)

    if module_names:
        raise AssertionError("Modules in the public API that cannot be "
                             "imported: {}".format(module_names))

    with warnings.catch_warnings(record=True):
        warnings.filterwarnings('always', category=DeprecationWarning)
        warnings.filterwarnings('always', category=ImportWarning)
        for module_name in PRIVATE_BUT_PRESENT_MODULES:
            if not check_importable(module_name):
                module_names.append(module_name)

    if module_names:
        raise AssertionError("Modules that are not really public but looked "
                             "public and can not be imported: "
                             "{}".format(module_names))


<<<<<<< HEAD
@pytest.mark.parametrize("module_name",
                         ['scipy.integrate.odepack',
                          'scipy.integrate.quadpack',
                          'scipy.integrate.dop',
                          'scipy.integrate.lsoda',
                          'scipy.integrate.vode',
                          'scipy.stats.stats',
                          'scipy.stats.morestats'])
def test_private_but_present_deprecation(module_name):
=======
@pytest.mark.parametrize(("module_name", "correct_module"),
                         [('scipy.stats.biasedurn', None),
                          ('scipy.stats.kde', None),
                          ('scipy.stats.morestats', None),
                          ('scipy.stats.mstats_basic', 'mstats'),
                          ('scipy.stats.mstats_extras', 'mstats'),
                          ('scipy.stats.mvn', None),
                          ('scipy.stats.stats', None)])
def test_private_but_present_deprecation(module_name, correct_module):
>>>>>>> 0aa5aa9e
    # gh-18279, gh-17572, gh-17771 noted that deprecation warnings
    # for imports from private modules
    # were misleading. Check that this is resolved.
    module = import_module(module_name)
    if correct_module is None:
        import_name = f'scipy.{module_name.split(".")[1]}'
    else:
        import_name = f'scipy.{module_name.split(".")[1]}.{correct_module}'
    
    correct_import = import_module(import_name)

    # Attributes that were formerly in `module_name` can still be imported from
    # `module_name`, albeit with a deprecation warning. The specific message
    # depends on whether the attribute is public in `scipy.xxx` or not.
    for attr_name in module.__all__:
        attr = getattr(correct_import, attr_name, None)
        if attr is None:
            message = f"`{module_name}.{attr_name}` is deprecated..."
        else:
            message = f"Please import `{attr_name}` from the `{import_name}`..."
        with pytest.deprecated_call(match=message):
            getattr(module, attr_name)

    # Attributes that were not in `module_name` get an error notifying the user
    # that the attribute is not in `module_name` and that `module_name` is
    # deprecated.
    message = f"`{module_name}` is deprecated..."
    with pytest.raises(AttributeError, match=message):
        getattr(module, "ekki")<|MERGE_RESOLUTION|>--- conflicted
+++ resolved
@@ -316,19 +316,13 @@
                              "{}".format(module_names))
 
 
-<<<<<<< HEAD
-@pytest.mark.parametrize("module_name",
-                         ['scipy.integrate.odepack',
-                          'scipy.integrate.quadpack',
-                          'scipy.integrate.dop',
-                          'scipy.integrate.lsoda',
-                          'scipy.integrate.vode',
-                          'scipy.stats.stats',
-                          'scipy.stats.morestats'])
-def test_private_but_present_deprecation(module_name):
-=======
 @pytest.mark.parametrize(("module_name", "correct_module"),
-                         [('scipy.stats.biasedurn', None),
+                         [('scipy.integrate.odepack', None),
+                          ('scipy.integrate.quadpack', None),
+                          ('scipy.integrate.dop', None),
+                          ('scipy.integrate.lsoda', None),
+                          ('scipy.integrate.vode', None),
+                          ('scipy.stats.biasedurn', None),
                           ('scipy.stats.kde', None),
                           ('scipy.stats.morestats', None),
                           ('scipy.stats.mstats_basic', 'mstats'),
@@ -336,7 +330,6 @@
                           ('scipy.stats.mvn', None),
                           ('scipy.stats.stats', None)])
 def test_private_but_present_deprecation(module_name, correct_module):
->>>>>>> 0aa5aa9e
     # gh-18279, gh-17572, gh-17771 noted that deprecation warnings
     # for imports from private modules
     # were misleading. Check that this is resolved.

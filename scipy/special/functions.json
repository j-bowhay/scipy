{
    "_cosine_cdf": {
        "_cosine.h": {
            "cosine_cdf": "d->d"
        }
    },
    "_cosine_invcdf": {
        "_cosine.h": {
            "cosine_invcdf": "d->d"
        }
    },
    "_ellip_harm": {
        "_ellip_harm.pxd": {
            "ellip_harmonic": "ddiiddd->d"
        },
        "_legacy.pxd": {
            "ellip_harmonic_unsafe": "ddddddd->d"
        }
    },
    "_igam_fac": {
        "_special.h++": {
            "cephes_igam_fac": "dd->d"
        }
    },
    "_lanczos_sum_expg_scaled": {
        "_special.h++": {
            "cephes_lanczos_sum_expg_scaled": "d->d"
        }
    },
    "_lgam1p": {
        "_special.h++": {
            "cephes_lgam1p": "d->d"
        }
    },
    "_log1pmx": {
        "_special.h++": {
            "cephes_log1pmx": "d->d"
        }
    },
    "_sf_error_test_function": {
        "sf_error.pxd": {
            "_sf_error_test_function": "i->i"
        }
    },
    "_struve_asymp_large_z": {
        "special_wrappers.h": {
            "cephes__struve_asymp_large_z": "ddi*d->d"
        }
    },
    "_struve_bessel_series": {
        "special_wrappers.h": {
            "cephes__struve_bessel_series": "ddi*d->d"
        }
    },
    "_struve_power_series": {
        "special_wrappers.h": {
            "cephes__struve_power_series": "ddi*d->d"
        }
    },
    "voigt_profile" : {
        "_faddeeva.h++" : {
            "faddeeva_voigt_profile": "ddd->d"
        }
    },
    "_zeta": {
        "_special.h++": {
            "cephes_zeta": "dd->d"
        }
    },
    "agm": {
        "_agm.pxd": {
            "agm": "dd->d"
        }
    },
    "bdtr": {
        "_legacy.pxd": {
            "bdtr_unsafe": "ddd->d"
        },
        "_special.h++": {
            "cephes_bdtr": "did->d"
        }
    },
    "bdtrc": {
        "_legacy.pxd": {
            "bdtrc_unsafe": "ddd->d"
        },
        "_special.h++": {
            "cephes_bdtrc": "did->d"
        }
    },
    "bdtri": {
        "_legacy.pxd": {
            "bdtri_unsafe": "ddd->d"
        },
        "_special.h++": {
            "cephes_bdtri": "did->d"
        }
    },
    "bdtrik": {
        "_cdflib_wrappers.pxd": {
            "bdtrik": "ddd->d"
        }
    },
    "bdtrin": {
        "_cdflib_wrappers.pxd": {
            "bdtrin": "ddd->d"        }
    },
    "besselpoly": {
        "_special.h++": {
            "cephes_besselpoly": "ddd->d"
        }
    },
    "beta": {
        "_special.h++": {
            "cephes_beta": "dd->d"
        }
    },
    "betainc": {
        "boost_special_functions.h++": {
            "ibeta_float": "fff->f",
            "ibeta_double": "ddd->d"
        }
    },
    "betaincc": {
        "boost_special_functions.h++": {
            "ibetac_float": "fff->f",
            "ibetac_double": "ddd->d"
        }
    },
    "betaincinv": {
        "boost_special_functions.h++": {
            "ibeta_inv_float": "fff->f",
            "ibeta_inv_double": "ddd->d"
        }
    },
    "betainccinv": {
        "boost_special_functions.h++": {
            "ibetac_inv_float": "fff->f",
            "ibetac_inv_double": "ddd->d"
        }
    },
    "betaln": {
        "_special.h++": {
            "cephes_lbeta": "dd->d"
        }
    },
    "boxcox": {
        "_boxcox.pxd": {
            "boxcox": "dd->d"
        }
    },
    "boxcox1p": {
        "_boxcox.pxd": {
            "boxcox1p": "dd->d"
        }
    },
    "btdtr": {
        "_special.h++": {
            "cephes_btdtr": "ddd->d"
        }
    },
    "btdtri": {
        "_special.h++": {
            "cephes_btdtri": "ddd->d"
        }
    },
    "btdtria": {
        "_cdflib_wrappers.pxd": {
            "btdtria": "ddd->d"
        }
    },
    "btdtrib": {
        "_cdflib_wrappers.pxd": {
            "btdtrib": "ddd->d"
        }
    },
    "cbrt": {
        "_special.h++": {
            "cephes_cbrt": "d->d"
        }
    },
    "chdtr": {
        "_special.h++": {
            "cephes_chdtr": "dd->d"
        }
    },
    "chdtrc": {
        "_special.h++": {
            "cephes_chdtrc": "dd->d"
        }
    },
    "chdtri": {
        "_special.h++": {
            "cephes_chdtri": "dd->d"
        }
    },
    "chdtriv": {
        "_cdflib_wrappers.pxd": {
            "chdtriv": "dd->d"        }
    },
    "chndtr": {
        "_cdflib_wrappers.pxd": {
            "chndtr": "ddd->d"        }
    },
    "chndtridf": {
        "_cdflib_wrappers.pxd": {
            "chndtridf": "ddd->d"        }
    },
    "chndtrinc": {
        "_cdflib_wrappers.pxd": {
            "chndtrinc": "ddd->d"        }
    },
    "chndtrix": {
        "_cdflib_wrappers.pxd": {
            "chndtrix": "ddd->d"        }
    },
    "cosdg": {
        "_special.h++": {
            "cephes_cosdg": "d->d"
        }
    },
    "cosm1": {
        "_special.h++": {
            "cephes_cosm1": "d->d"
        }
    },
    "cotdg": {
        "_special.h++": {
            "cephes_cotdg": "d->d"
        }
    },
    "dawsn": {
        "_faddeeva.h++": {
            "faddeeva_dawsn": "d->d",
            "faddeeva_dawsn_complex": "D->D"
        }
    },
    "ellipe": {
        "_special.h++": {
            "cephes_ellpe": "d->d"
        }
    },
    "ellipeinc": {
        "_special.h++": {
            "cephes_ellie": "dd->d"
        }
    },
    "ellipj": {
        "special_wrappers.h": {
            "cephes_ellpj_wrap": "dd*dddd->*i"
        }
    },
    "ellipkinc": {
        "_special.h++": {
            "cephes_ellik": "dd->d"
        }
    },
    "ellipkm1": {
        "_special.h++": {
            "cephes_ellpk": "d->d"
         }
    },
    "ellipk": {
	"_special.h++": {
	    "ellipk": "d->d"
	}
    },
    "_factorial": {
	"_factorial.pxd": {
	    "_factorial": "d->d"
	}
    },
    "elliprc": {
	"ellint_carlson_wrap.hh++": {
	    "fellint_RC": "dd->d",
	    "cellint_RC": "DD->D"
	}
    },
    "elliprd": {
	"ellint_carlson_wrap.hh++": {
	    "fellint_RD": "ddd->d",
	    "cellint_RD": "DDD->D"
	}
    },
    "elliprf": {
	"ellint_carlson_wrap.hh++": {
	    "fellint_RF": "ddd->d",
	    "cellint_RF": "DDD->D"
	}
    },
    "elliprg": {
	"ellint_carlson_wrap.hh++": {
	    "fellint_RG": "ddd->d",
	    "cellint_RG": "DDD->D"
	}
    },
    "elliprj": {
	"ellint_carlson_wrap.hh++": {
	    "fellint_RJ": "dddd->d",
	    "cellint_RJ": "DDDD->D"
	}
    },
    "entr": {
        "_convex_analysis.pxd": {
            "entr": "d->d"
        }
    },
    "erf": {
        "_faddeeva.h++": {
            "faddeeva_erf": "D->D"
        },
        "_special.h++": {
            "cephes_erf": "d->d"
        }
    },
    "erfc": {
        "_faddeeva.h++": {
            "faddeeva_erfc_complex": "D->D"
        },
        "_special.h++": {
            "cephes_erfc": "d->d"
        }
    },
    "erfcx": {
        "_faddeeva.h++": {
            "faddeeva_erfcx": "d->d",
            "faddeeva_erfcx_complex": "D->D"
        }
    },
    "erfi": {
        "_faddeeva.h++": {
            "faddeeva_erfi": "d->d",
            "faddeeva_erfi_complex": "D->D"
        }
    },
    "erfinv": {
        "boost_special_functions.h++": {
            "erfinv_float": "f->f",
            "erfinv_double": "d->d"
        }
    },
    "erfcinv": {
        "_special.h++": {
            "cephes_erfcinv": "d->d"
        }
    },
    "eval_chebyc": {
        "orthogonal_eval.pxd": {
            "eval_chebyc[double complex]": "dD->D",
            "eval_chebyc[double]": "dd->d",
            "eval_chebyc_l": "ld->d"
        }
    },
    "eval_chebys": {
        "orthogonal_eval.pxd": {
            "eval_chebys[double complex]": "dD->D",
            "eval_chebys[double]": "dd->d",
            "eval_chebys_l": "ld->d"
        }
    },
    "eval_chebyt": {
        "orthogonal_eval.pxd": {
            "eval_chebyt[double complex]": "dD->D",
            "eval_chebyt[double]": "dd->d",
            "eval_chebyt_l": "ld->d"
        }
    },
    "eval_chebyu": {
        "orthogonal_eval.pxd": {
            "eval_chebyu[double complex]": "dD->D",
            "eval_chebyu[double]": "dd->d",
            "eval_chebyu_l": "ld->d"
        }
    },
    "eval_gegenbauer": {
        "orthogonal_eval.pxd": {
            "eval_gegenbauer[double complex]": "ddD->D",
            "eval_gegenbauer[double]": "ddd->d",
            "eval_gegenbauer_l": "ldd->d"
        }
    },
    "eval_genlaguerre": {
        "orthogonal_eval.pxd": {
            "eval_genlaguerre[double complex]": "ddD->D",
            "eval_genlaguerre[double]": "ddd->d",
            "eval_genlaguerre_l": "ldd->d"
        }
    },
    "eval_hermite": {
        "orthogonal_eval.pxd": {
            "eval_hermite": "ld->d"
        }
    },
    "eval_hermitenorm": {
        "orthogonal_eval.pxd": {
            "eval_hermitenorm": "ld->d"
        }
    },
    "eval_jacobi": {
        "orthogonal_eval.pxd": {
            "eval_jacobi[double complex]": "dddD->D",
            "eval_jacobi[double]": "dddd->d",
            "eval_jacobi_l": "lddd->d"
        }
    },
    "eval_laguerre": {
        "orthogonal_eval.pxd": {
            "eval_laguerre[double complex]": "dD->D",
            "eval_laguerre[double]": "dd->d",
            "eval_laguerre_l": "ld->d"
        }
    },
    "eval_legendre": {
        "orthogonal_eval.pxd": {
            "eval_legendre[double complex]": "dD->D",
            "eval_legendre[double]": "dd->d",
            "eval_legendre_l": "ld->d"
        }
    },
    "eval_sh_chebyt": {
        "orthogonal_eval.pxd": {
            "eval_sh_chebyt[double complex]": "dD->D",
            "eval_sh_chebyt[double]": "dd->d",
            "eval_sh_chebyt_l": "ld->d"
        }
    },
    "eval_sh_chebyu": {
        "orthogonal_eval.pxd": {
            "eval_sh_chebyu[double complex]": "dD->D",
            "eval_sh_chebyu[double]": "dd->d",
            "eval_sh_chebyu_l": "ld->d"
        }
    },
    "eval_sh_jacobi": {
        "orthogonal_eval.pxd": {
            "eval_sh_jacobi[double complex]": "dddD->D",
            "eval_sh_jacobi[double]": "dddd->d",
            "eval_sh_jacobi_l": "lddd->d"
        }
    },
    "eval_sh_legendre": {
        "orthogonal_eval.pxd": {
            "eval_sh_legendre[double complex]": "dD->D",
            "eval_sh_legendre[double]": "dd->d",
            "eval_sh_legendre_l": "ld->d"
        }
    },
    "exp10": {
        "_special.h++": {
            "cephes_exp10": "d->d"
        }
    },
    "exp2": {
        "_special.h++": {
            "cephes_exp2": "d->d"
        }
    },
    "expm1": {
        "_cunity.pxd": {
            "cexpm1": "D->D"
        },
        "_special.h++": {
            "cephes_expm1": "d->d"
        }
    },
    "expn": {
        "_legacy.pxd": {
            "expn_unsafe": "dd->d"
        },
        "_special.h++": {
            "cephes_expn": "id->d"
        }
    },
    "fdtr": {
        "_special.h++": {
            "cephes_fdtr": "ddd->d"
        }
    },
    "fdtrc": {
        "_special.h++": {
            "cephes_fdtrc": "ddd->d"
        }
    },
    "fdtri": {
        "_special.h++": {
            "cephes_fdtri": "ddd->d"
        }
    },
    "fdtridfd": {
        "_cdflib_wrappers.pxd": {
            "fdtridfd": "ddd->d"        }
    },
    "fresnel": {
        "special_wrappers.h": {
            "cephes_fresnl_wrap": "d*dd->*i",
            "cfresnl_wrap": "D*DD->*i"
        }
    },
    "gammainc": {
        "_special.h++": {
            "cephes_igam": "dd->d"
        }
    },
    "gammaincc": {
        "_special.h++": {
            "cephes_igamc": "dd->d"
        }
    },
    "gammainccinv": {
        "_special.h++": {
            "cephes_igamci": "dd->d"
        }
    },
    "gammaincinv": {
        "_special.h++": {
            "cephes_igami": "dd->d"
        }
    },
    "gammaln": {
        "_special.h++": {
            "gammaln": "d->d"
        }
    },
    "gammasgn": {
        "_special.h++": {
            "cephes_gammasgn": "d->d"
        }
    },
    "gdtr": {
        "_special.h++": {
            "cephes_gdtr": "ddd->d"
        }
    },
    "gdtrc": {
        "_special.h++": {
            "cephes_gdtrc": "ddd->d"
        }
    },
    "gdtria": {
        "_cdflib_wrappers.pxd": {
            "gdtria": "ddd->d"
        }
    },
    "gdtrib": {
        "_cdflib_wrappers.pxd": {
            "gdtrib": "ddd->d"        }
    },
    "gdtrix": {
        "_cdflib_wrappers.pxd": {
            "gdtrix": "ddd->d"        }
    },
    "huber": {
        "_convex_analysis.pxd": {
            "huber": "dd->d"
        }
    },
    "hyp0f1": {
        "_hyp0f1.pxd": {
            "_hyp0f1_cmplx": "dD->D",
            "_hyp0f1_real": "dd->d"
        }
    },
    "hyp1f1": {
        "boost_special_functions.h++": {
            "hyp1f1_double": "ddd->d"
	    },
        "special_wrappers.h": {
            "chyp1f1_wrap": "ddD->D"
        }
    },
    "hyperu": {
        "_hypergeometric.pxd": {
            "hyperu": "ddd->d"
        }
    },
    "i0": {
        "_special.h++": {
            "cephes_i0": "d->d"
        }
    },
    "i0e": {
        "_special.h++": {
            "cephes_i0e": "d->d"
        }
    },
    "i1": {
        "_special.h++": {
            "cephes_i1": "d->d"
        }
    },
    "i1e": {
        "_special.h++": {
            "cephes_i1e": "d->d"
        }
    },
    "inv_boxcox": {
        "_boxcox.pxd": {
            "inv_boxcox": "dd->d"
        }
    },
    "inv_boxcox1p": {
        "_boxcox.pxd": {
            "inv_boxcox1p": "dd->d"
        }
    },
    "j0": {
        "_special.h++": {
            "cephes_j0": "d->d"
        }
    },
    "j1": {
        "_special.h++": {
            "cephes_j1": "d->d"
        }
    },
    "k0": {
        "_special.h++": {
            "cephes_k0": "d->d"
        }
    },
    "k0e": {
        "_special.h++": {
            "cephes_k0e": "d->d"
        }
    },
    "k1": {
        "_special.h++": {
            "cephes_k1": "d->d"
        }
    },
    "k1e": {
        "_special.h++": {
            "cephes_k1e": "d->d"
        }
    },
    "kl_div": {
        "_convex_analysis.pxd": {
            "kl_div": "dd->d"
        }
    },
    "kn": {
        "_legacy.pxd": {
            "kn_unsafe": "dd->d"
        },
<<<<<<< HEAD
        "special_wrappers.h": {
            "cbesk_wrap_real_int": "id->d"
=======
        "cephes.h": {
            "special_cyl_bessel_k_int": "id->d"
>>>>>>> d68238ff
        }
    },
    "_kolmogc": {
        "_special.h++": {
            "cephes_kolmogc": "d->d"
        }
    },
    "_kolmogci": {
        "_special.h++": {
            "cephes_kolmogci": "d->d"
        }
    },
    "kolmogi": {
        "_special.h++": {
            "cephes_kolmogi": "d->d"
        }
    },
    "_kolmogp": {
        "_special.h++": {
            "cephes_kolmogp": "d->d"
        }
    },
    "kolmogorov": {
        "_special.h++": {
            "cephes_kolmogorov": "d->d"
        }
    },
    "log1p": {
        "_cunity.pxd": {
            "clog1p": "D->D"
        },
        "_special.h++": {
            "cephes_log1p": "d->d"
        }
    },
    "log_ndtr": {
        "_faddeeva.h++": {
            "faddeeva_log_ndtr": "d->d",
            "faddeeva_log_ndtr_complex": "D->D"
        }
    },
    "lpmv": {
        "special_wrappers.h": {
            "pmv_wrap": "ddd->d"
        }
    },
    "modstruve": {
        "_special.h++": {
            "cephes_struve_l": "dd->d"
        }
    },
    "nbdtr": {
        "_legacy.pxd": {
            "nbdtr_unsafe": "ddd->d"
        },
        "_special.h++": {
            "cephes_nbdtr": "iid->d"
        }
    },
    "nbdtrc": {
        "_legacy.pxd": {
            "nbdtrc_unsafe": "ddd->d"
        },
        "_special.h++": {
            "cephes_nbdtrc": "iid->d"
        }
    },
    "nbdtri": {
        "_legacy.pxd": {
            "nbdtri_unsafe": "ddd->d"
        },
        "_special.h++": {
            "cephes_nbdtri": "iid->d"
        }
    },
    "nbdtrik": {
        "_cdflib_wrappers.pxd": {
            "nbdtrik": "ddd->d"        }
    },
    "nbdtrin": {
        "_cdflib_wrappers.pxd": {
            "nbdtrin": "ddd->d"
        }
    },
    "ncfdtr": {
        "_cdflib_wrappers.pxd": {
            "ncfdtr": "dddd->d"
        }
    },
    "ncfdtri": {
        "_cdflib_wrappers.pxd": {
            "ncfdtri": "dddd->d"
        }
    },
    "ncfdtridfd": {
        "_cdflib_wrappers.pxd": {
            "ncfdtridfd": "dddd->d"
        }
    },
    "ncfdtridfn": {
        "_cdflib_wrappers.pxd": {
            "ncfdtridfn": "dddd->d"        }
    },
    "ncfdtrinc": {
        "_cdflib_wrappers.pxd": {
            "ncfdtrinc": "dddd->d"        }
    },
    "nctdtr": {
        "_cdflib_wrappers.pxd": {
            "nctdtr": "ddd->d"        }
    },
    "nctdtridf": {
        "_cdflib_wrappers.pxd": {
            "nctdtridf": "ddd->d"
        }
    },
    "nctdtrinc": {
        "_cdflib_wrappers.pxd": {
            "nctdtrinc": "ddd->d"
        }
    },
    "nctdtrit": {
        "_cdflib_wrappers.pxd": {
            "nctdtrit": "ddd->d"
        }
    },
    "ndtr": {
        "_faddeeva.h++": {
            "faddeeva_ndtr": "D->D"
        },
        "_special.h++": {
            "cephes_ndtr": "d->d"
        }
    },
    "ndtri": {
        "_special.h++": {
            "cephes_ndtri": "d->d"
        }
    },
    "nrdtrimn": {
        "_cdflib_wrappers.pxd": {
            "nrdtrimn": "ddd->d"        }
    },
    "nrdtrisd": {
        "_cdflib_wrappers.pxd": {
            "nrdtrisd": "ddd->d"
        }
    },
    "owens_t": {
        "_special.h++": {
            "cephes_owens_t": "dd->d"
        }
    },
    "pdtr": {
        "_special.h++": {
            "cephes_pdtr": "dd->d"
        }
    },
    "pdtrc": {
        "_special.h++": {
            "cephes_pdtrc": "dd->d"
        }
    },
    "pdtri": {
        "_legacy.pxd": {
            "pdtri_unsafe": "dd->d"
        },
        "_special.h++": {
            "cephes_pdtri": "id->d"
        }
    },
    "pdtrik": {
        "_cdflib_wrappers.pxd": {
            "pdtrik": "dd->d"        }
    },
    "poch": {
        "_special.h++": {
            "cephes_poch": "dd->d"
        }
    },
    "powm1": {
        "boost_special_functions.h++": {
            "powm1_float": "ff->f",
            "powm1_double": "dd->d"
        }
    },
    "pseudo_huber": {
        "_convex_analysis.pxd": {
            "pseudo_huber": "dd->d"
        }
    },
    "radian": {
        "_special.h++": {
            "cephes_radian": "ddd->d"
        }
    },
    "rel_entr": {
        "_convex_analysis.pxd": {
            "rel_entr": "dd->d"
        }
    },
    "round": {
        "_special.h++": {
            "cephes_round": "d->d"
        }
    },
    "shichi": {
        "_sici.pxd": {
            "cshichi": "D*DD->*i"
        },
        "special_wrappers.h": {
            "cephes_shichi_wrap": "d*dd->*i"
        }
    },
    "sici": {
        "_sici.pxd": {
            "csici": "D*DD->*i"
        },
        "special_wrappers.h": {
            "cephes_sici_wrap": "d*dd->*i"
        }
    },
    "sindg": {
        "_special.h++": {
            "cephes_sindg": "d->d"
        }
    },
    "smirnov": {
        "_legacy.pxd": {
            "smirnov_unsafe": "dd->d"
        },
        "_special.h++": {
            "cephes_smirnov": "id->d"
        }
    },
    "_smirnovc": {
        "_legacy.pxd": {
            "smirnovc_unsafe": "dd->d"
        },
        "_special.h++": {
            "cephes_smirnovc": "id->d"
        }
    },
    "_smirnovci": {
        "_legacy.pxd": {
            "smirnovci_unsafe": "dd->d"
        },
        "_special.h++": {
            "cephes_smirnovci": "id->d"
        }
    },
    "smirnovi": {
        "_legacy.pxd": {
            "smirnovi_unsafe": "dd->d"
        },
        "_special.h++": {
            "cephes_smirnovi": "id->d"
        }
    },
    "_smirnovp": {
        "_legacy.pxd": {
            "smirnovp_unsafe": "dd->d"
        },
        "_special.h++": {
            "cephes_smirnovp": "id->d"
        }
    },
    "spence": {
        "_spence.pxd": {
            "cspence": "D-> D"
        },
        "_special.h++": {
            "cephes_spence": "d->d"
        }
    },
    "stdtr": {
        "_cdflib_wrappers.pxd": {
            "stdtr": "dd->d"        }
    },
    "stdtridf": {
        "_cdflib_wrappers.pxd": {
            "stdtridf": "dd->d"
        }
    },
    "stdtrit": {
        "_cdflib_wrappers.pxd": {
            "stdtrit": "dd->d"
        }
    },
    "_stirling2_inexact": {
        "stirling2.h++": {
            "_stirling2_inexact": "dd->d"
        }
    },
    "struve": {
        "_special.h++": {
            "cephes_struve_h": "dd->d"
        }
    },
    "tandg": {
        "_special.h++": {
            "cephes_tandg": "d->d"
        }
    },
    "tklmbda": {
        "_special.h++": {
            "cephes_tukeylambdacdf": "dd->d"
        }
    },
    "wofz": {
        "_faddeeva.h++": {
            "faddeeva_w": "D->D"
        }
    },
    "wrightomega": {
        "_wright.h++": {
            "wrightomega": "D->D",
            "wrightomega_real": "d->d"
        }
    },
    "xlog1py": {
        "_xlogy.pxd": {
            "xlog1py[double]": "dd->d",
            "xlog1py[double_complex]": "DD->D"
        }
    },
    "xlogy": {
        "_xlogy.pxd": {
            "xlogy[double]": "dd->d",
            "xlogy[double_complex]": "DD->D"
        }
    },
    "y0": {
        "_special.h++": {
            "cephes_y0": "d->d"
        }
    },
    "y1": {
        "_special.h++": {
            "cephes_y1": "d->d"
        }
    },
    "yn": {
        "_legacy.pxd": {
            "yn_unsafe": "dd->d"
        },
        "_special.h++": {
            "cephes_yn": "id->d"
        }
    },
    "zetac": {
        "_special.h++": {
            "cephes_zetac": "d->d"
        }
    },
    "_riemann_zeta": {
        "_special.h++": {
            "cephes_riemann_zeta": "d->d"
        }
    },
    "ndtri_exp": {
        "_ndtri_exp.pxd": {
            "ndtri_exp": "d->d"
        }
    },
    "_beta_pdf": {
        "boost_special_functions.h++": {
            "beta_pdf_float": "fff->f",
            "beta_pdf_double": "ddd->d"
        }
    },
    "_beta_ppf": {
        "boost_special_functions.h++": {
            "beta_ppf_float": "fff->f",
            "beta_ppf_double": "ddd->d"
        }
    },
    "_invgauss_ppf": {
        "boost_special_functions.h++": {
            "invgauss_ppf_float": "fff->f",
            "invgauss_ppf_double": "ddd->d"
        }
    },
    "_invgauss_isf": {
        "boost_special_functions.h++": {
            "invgauss_isf_float": "fff->f",
            "invgauss_isf_double": "ddd->d"
        }
    },
    "_ncx2_pdf": {
        "boost_special_functions.h++": {
            "ncx2_pdf_float": "fff->f",
            "ncx2_pdf_double": "ddd->d"
        }
    },
    "_ncx2_cdf": {
        "boost_special_functions.h++": {
            "ncx2_cdf_float": "fff->f",
            "ncx2_cdf_double": "ddd->d"
        }
    },
    "_ncx2_ppf": {
        "boost_special_functions.h++": {
            "ncx2_ppf_float": "fff->f",
            "ncx2_ppf_double": "ddd->d"
        }
    },
    "_ncx2_sf": {
        "boost_special_functions.h++": {
            "ncx2_sf_float": "fff->f",
            "ncx2_sf_double": "ddd->d"
        }
    },
    "_ncx2_isf": {
        "boost_special_functions.h++": {
            "ncx2_isf_float": "fff->f",
            "ncx2_isf_double": "ddd->d"
        }
    },
    "_ncf_pdf": {
        "boost_special_functions.h++": {
            "ncf_pdf_float": "ffff->f",
            "ncf_pdf_double": "dddd->d"
        }
    },
    "_ncf_cdf": {
        "boost_special_functions.h++": {
            "ncf_cdf_float": "ffff->f",
            "ncf_cdf_double": "dddd->d"
        }
    },
    "_ncf_ppf": {
        "boost_special_functions.h++": {
            "ncf_ppf_float": "ffff->f",
            "ncf_ppf_double": "dddd->d"
        }
    },
    "_ncf_sf": {
        "boost_special_functions.h++": {
            "ncf_sf_float": "ffff->f",
            "ncf_sf_double": "dddd->d"
        }
    },
    "_ncf_isf": {
        "boost_special_functions.h++": {
            "ncf_isf_float": "ffff->f",
            "ncf_isf_double": "dddd->d"
        }
    },
    "_ncf_mean": {
        "boost_special_functions.h++": {
            "ncf_mean_float": "fff->f",
            "ncf_mean_double": "ddd->d"
        }
    },
    "_ncf_variance": {
        "boost_special_functions.h++": {
            "ncf_variance_float": "fff->f",
            "ncf_variance_double": "ddd->d"
        }
    },
    "_ncf_skewness": {
        "boost_special_functions.h++": {
            "ncf_skewness_float": "fff->f",
            "ncf_skewness_double": "ddd->d"
        }
    },
    "_ncf_kurtosis_excess": {
        "boost_special_functions.h++": {
            "ncf_kurtosis_excess_float": "fff->f",
            "ncf_kurtosis_excess_double": "ddd->d"
        }
    },
    "_nct_cdf": {
        "boost_special_functions.h++": {
            "nct_cdf_float": "fff->f",
            "nct_cdf_double": "ddd->d"
        }
    },
    "_nct_ppf": {
        "boost_special_functions.h++": {
            "nct_ppf_float": "fff->f",
            "nct_ppf_double": "ddd->d"
        }
    },
    "_nct_sf": {
        "boost_special_functions.h++": {
            "nct_sf_float": "fff->f",
            "nct_sf_double": "ddd->d"
        }
    },
    "_nct_isf": {
        "boost_special_functions.h++": {
            "nct_isf_float": "fff->f",
            "nct_isf_double": "ddd->d"
        }
    },
    "_nct_mean": {
        "boost_special_functions.h++": {
            "nct_mean_float": "ff->f",
            "nct_mean_double": "dd->d"
        }
    },
    "_nct_variance": {
        "boost_special_functions.h++": {
            "nct_variance_float": "ff->f",
            "nct_variance_double": "dd->d"
        }
    },
    "_nct_skewness": {
        "boost_special_functions.h++": {
            "nct_skewness_float": "ff->f",
            "nct_skewness_double": "dd->d"
        }
    },
    "_nct_kurtosis_excess": {
        "boost_special_functions.h++": {
            "nct_kurtosis_excess_float": "ff->f",
            "nct_kurtosis_excess_double": "dd->d"
        }
    },
    "_skewnorm_cdf": {
        "boost_special_functions.h++": {
            "skewnorm_cdf_float": "ffff->f",
            "skewnorm_cdf_double": "dddd->d"
        }
    },
    "_skewnorm_ppf": {
        "boost_special_functions.h++": {
            "skewnorm_ppf_float": "ffff->f",
            "skewnorm_ppf_double": "dddd->d"
        }
    },
    "_skewnorm_isf": {
        "boost_special_functions.h++": {
            "skewnorm_isf_float": "ffff->f",
            "skewnorm_isf_double": "dddd->d"
        }
    },
    "_binom_pmf": {
        "boost_special_functions.h++": {
            "binom_pmf_float": "fff->f",
            "binom_pmf_double": "ddd->d"
        }
    },
    "_binom_cdf": {
        "boost_special_functions.h++": {
            "binom_cdf_float": "fff->f",
            "binom_cdf_double": "ddd->d"
        }
    },
    "_binom_ppf": {
        "boost_special_functions.h++": {
            "binom_ppf_float": "fff->f",
            "binom_ppf_double": "ddd->d"
        }
    },
    "_binom_sf": {
        "boost_special_functions.h++": {
            "binom_sf_float": "fff->f",
            "binom_sf_double": "ddd->d"
        }
    },
    "_binom_isf": {
        "boost_special_functions.h++": {
            "binom_isf_float": "fff->f",
            "binom_isf_double": "ddd->d"
        }
    },
    "_nbinom_pmf": {
        "boost_special_functions.h++": {
            "nbinom_pmf_float": "fff->f",
            "nbinom_pmf_double": "ddd->d"
        }
    },
    "_nbinom_cdf": {
        "boost_special_functions.h++": {
            "nbinom_cdf_float": "fff->f",
            "nbinom_cdf_double": "ddd->d"
        }
    },
    "_nbinom_ppf": {
        "boost_special_functions.h++": {
            "nbinom_ppf_float": "fff->f",
            "nbinom_ppf_double": "ddd->d"
        }
    },
    "_nbinom_sf": {
        "boost_special_functions.h++": {
            "nbinom_sf_float": "fff->f",
            "nbinom_sf_double": "ddd->d"
        }
    },
    "_nbinom_isf": {
        "boost_special_functions.h++": {
            "nbinom_isf_float": "fff->f",
            "nbinom_isf_double": "ddd->d"
        }
    },
    "_nbinom_mean": {
        "boost_special_functions.h++": {
            "nbinom_mean_float": "ff->f",
            "nbinom_mean_double": "dd->d"
        }
    },
    "_nbinom_variance": {
        "boost_special_functions.h++": {
            "nbinom_variance_float": "ff->f",
            "nbinom_variance_double": "dd->d"
        }
    },
    "_nbinom_skewness": {
        "boost_special_functions.h++": {
            "nbinom_skewness_float": "ff->f",
            "nbinom_skewness_double": "dd->d"
        }
    },
    "_nbinom_kurtosis_excess": {
        "boost_special_functions.h++": {
            "nbinom_kurtosis_excess_float": "ff->f",
            "nbinom_kurtosis_excess_double": "dd->d"
        }
    },
    "_hypergeom_pmf": {
        "boost_special_functions.h++": {
            "hypergeom_pmf_float": "ffff->f",
            "hypergeom_pmf_double": "dddd->d"
        }
    },
    "_hypergeom_cdf": {
        "boost_special_functions.h++": {
            "hypergeom_cdf_float": "ffff->f",
            "hypergeom_cdf_double": "dddd->d"
        }
    },
    "_hypergeom_sf": {
        "boost_special_functions.h++": {
            "hypergeom_sf_float": "ffff->f",
            "hypergeom_sf_double": "dddd->d"
        }
    },
    "_hypergeom_mean": {
        "boost_special_functions.h++": {
            "hypergeom_mean_float": "fff->f",
            "hypergeom_mean_double": "ddd->d"
        }
    },
    "_hypergeom_variance": {
        "boost_special_functions.h++": {
            "hypergeom_variance_float": "fff->f",
            "hypergeom_variance_double": "ddd->d"
        }
    },
    "_hypergeom_skewness": {
        "boost_special_functions.h++": {
            "hypergeom_skewness_float": "fff->f",
            "hypergeom_skewness_double": "ddd->d"
        }
    }
}<|MERGE_RESOLUTION|>--- conflicted
+++ resolved
@@ -642,13 +642,8 @@
         "_legacy.pxd": {
             "kn_unsafe": "dd->d"
         },
-<<<<<<< HEAD
-        "special_wrappers.h": {
-            "cbesk_wrap_real_int": "id->d"
-=======
         "cephes.h": {
             "special_cyl_bessel_k_int": "id->d"
->>>>>>> d68238ff
         }
     },
     "_kolmogc": {

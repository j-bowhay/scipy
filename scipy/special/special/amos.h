#pragma once

#include "amos/amos.h"
<<<<<<< HEAD
#include "cephes/airy.h"
#include "cephes/jv.h"
#include "cephes/scipy_iv.h"
#include "cephes/yv.h"
#include "config.h"

=======
#include "error.h"
>>>>>>> d68238ff

namespace special {

inline sf_error_t ierr_to_sferr(int nz, int ierr) {
    /* Return sf_error equivalents for amos ierr values */

    if (nz != 0) {
        return SF_ERROR_UNDERFLOW;
    }

    switch (ierr) {
    case 1:
        return SF_ERROR_DOMAIN;
    case 2:
        return SF_ERROR_OVERFLOW;
    case 3:
        return SF_ERROR_LOSS;
    case 4:
        return SF_ERROR_NO_RESULT;
    case 5: /* Algorithm termination condition not met */
        return SF_ERROR_NO_RESULT;
    }
<<<<<<< HEAD
    return -1;
}

template <typename T>
void set_nan_if_no_computation_done(std::complex<T> *v, int ierr) {
    if (v != NULL && (ierr == 1 || ierr == 2 || ierr == 4 || ierr == 5)) {
        v->real(NAN);
        v->imag(NAN);
    }
}

template <typename T>
void do_sferr(const char *name, std::complex<T> *ai, int nz, int ierr) {
    if (nz != 0 || ierr != 0) {
        set_error(name, (sf_error_t) ierr_to_sferr(nz, ierr), NULL);
        set_nan_if_no_computation_done(ai, ierr);
    }
}

inline double sin_pi(double x) {
    if (floor(x) == x && fabs(x) < 1e14) {
        /* Return 0 when at exact zero, as long as the floating point number is
         * small enough to distinguish integer points from other points.
         */
        return 0;
    }
    return sin(M_PI * x);
}

inline double cos_pi(double x) {
    double x05 = x + 0.5;
    if (floor(x05) == x05 && fabs(x) < 1e14) {
        /* Return 0 when at exact zero, as long as the floating point number is
         * small enough to distinguish integer points from other points.
         */
        return 0;
    }
    return cos(M_PI * x);
}

inline std::complex<double> rotate(std::complex<double> z, double v) {
    std::complex<double> w;
    double c = cos_pi(v);
    double s = sin_pi(v);
    w.real(z.real() * c - z.imag() * s);
    w.imag(z.real() * s + z.imag() * c);

    return w;
}

inline std::complex<double> rotate_jy(std::complex<double> j, std::complex<double> y, double v) {
    std::complex<double> w;
    double c = cos_pi(v);
    double s = sin_pi(v);
    w.real(j.real() * c - y.real() * s);
    w.imag(j.imag() * c - y.imag() * s);
    return w;
}

inline int reflect_jy(std::complex<double> *jy, double v) {
    /* NB: Y_v may be huge near negative integers -- so handle exact
     *     integers carefully
     */
    int i;
    if (v != floor(v))
        return 0;

    i = v - 16384.0 * floor(v / 16384.0);
    if (i & 1) {
        jy->real(-jy->real());
        jy->imag(-jy->imag());
    }
    return 1;
}

inline int reflect_i(std::complex<double> *ik, double v) {
    if (v != floor(v))
        return 0;
    return 1; /* I is symmetric for integer v */
}

inline std::complex<double> rotate_i(std::complex<double> i, std::complex<double> k, double v) {
    std::complex<double> w;
    double s = sin(v * M_PI) * (2.0 / M_PI);
    w.real(i.real() + s * k.real());
    w.imag(i.imag() + s * k.imag());
    return w;
}

template <typename T>
void cairy_wrap(std::complex<T> z, std::complex<T> *ai, std::complex<T> *aip, std::complex<T> *bi,
                std::complex<T> *bip) {
    int id = 0;
    int ierr = 0;
    int kode = 1;
    int nz;

    ai->real(NAN);
    ai->imag(NAN);
    bi->real(NAN);
    bi->imag(NAN);
    aip->real(NAN);
    aip->imag(NAN);
    bip->real(NAN);
    bip->imag(NAN);

    *ai = amos::airy(z, id, kode, &nz, &ierr);
    do_sferr("airy:", ai, nz, ierr);

    nz = 0;
    *bi = amos::biry(z, id, kode, &ierr);
    do_sferr("airy:", bi, nz, ierr);

    id = 1;
    *aip = amos::airy(z, id, kode, &nz, &ierr);
    do_sferr("airy:", aip, nz, ierr);

    nz = 0;
    *bip = amos::biry(z, id, kode, &ierr);
    do_sferr("airy:", bip, nz, ierr);
}

template <typename T>
void cairy_wrap_e(std::complex<T> z, std::complex<T> *ai, std::complex<T> *aip, std::complex<T> *bi,
                  std::complex<T> *bip) {
    int id = 0;
    int kode = 2; /* Exponential scaling */
    int nz, ierr;

    ai->real(NAN);
    ai->imag(NAN);
    bi->real(NAN);
    bi->imag(NAN);
    aip->real(NAN);
    aip->imag(NAN);
    bip->real(NAN);
    bip->imag(NAN);

    *ai = amos::airy(z, id, kode, &nz, &ierr);
    do_sferr("airye:", ai, nz, ierr);

    nz = 0;
    *bi = amos::biry(z, id, kode, &ierr);
    do_sferr("airye:", bi, nz, ierr);

    id = 1;
    *aip = amos::airy(z, id, kode, &nz, &ierr);
    do_sferr("airye:", aip, nz, ierr);

    nz = 0;
    *bip = amos::biry(z, id, kode, &ierr);
    do_sferr("airye:", bip, nz, ierr);
}

template <typename T>
void cairy_wrap_e_real(T z, T *ai, T *aip, T *bi, T *bip) {
    int id = 0;
    int kode = 2; /* Exponential scaling */
    int nz, ierr;
    std::complex<T> cai, caip, cbi, cbip;

    cai.real(NAN);
    cai.imag(NAN);
    cbi.real(NAN);
    cbi.imag(NAN);
    caip.real(NAN);
    caip.imag(NAN);
    cbip.real(NAN);
    cbip.real(NAN);

    if (z < 0) {
        *ai = NAN;
    } else {
        cai = amos::airy(z, id, kode, &nz, &ierr);
        do_sferr("airye:", &cai, nz, ierr);
        *ai = cai.real();
    }

    nz = 0;
    cbi = amos::biry(z, id, kode, &ierr);
    do_sferr("airye:", &cbi, nz, ierr);
    *bi = std::real(cbi);

    id = 1;
    if (z < 0) {
        *aip = NAN;
    } else {
        caip = amos::airy(z, id, kode, &nz, &ierr);
        do_sferr("airye:", &caip, nz, ierr);
        *aip = std::real(caip);
    }

    nz = 0;
    cbip = amos::biry(z, id, kode, &ierr);
    do_sferr("airye:", &cbip, nz, ierr);
    *bip = cbip.real();
}

template <typename T>
void airy_wrap(T x, T *ai, T *aip, T *bi, T *bip) {
    std::complex<T> z, zai, zaip, zbi, zbip;
    /* For small arguments, use Cephes as it's slightly faster.
     * For large arguments, use AMOS as it's more accurate.
     */
    if (x < -10 || x > 10) {
        z.real(x);
        z.imag(0);
        cairy_wrap(z, &zai, &zaip, &zbi, &zbip);
        *ai = zai.real();
        *aip = zaip.real();
        *bi = zbi.real();
        *bip = zbip.real();
    } else {
        cephes::airy(x, ai, aip, bi, bip);
    }
}

inline std::complex<double> cbesi_wrap_e(double v, std::complex<double> z) {
    int n = 1;
    int kode = 2;
    int sign = 1;
    int nz, ierr;
    std::complex<double> cy, cy_k;

    cy.real(NAN);
    cy.imag(NAN);
    cy_k.real(NAN);
    cy_k.imag(NAN);

    if (isnan(v) || isnan(z.real()) || isnan(z.imag())) {
        return cy;
    }
    if (v < 0) {
        v = -v;
        sign = -1;
    }
    nz = amos::besi(z, v, kode, n, &cy, &ierr);
    do_sferr("ive:", &cy, nz, ierr);

    if (sign == -1) {
        if (!reflect_i(&cy, v)) {
            nz = amos::besk(z, v, kode, n, &cy_k, &ierr);
            do_sferr("ive(kv):", &cy_k, nz, ierr);
            /* adjust scaling to match zbesi */
            cy_k = rotate(cy_k, -z.imag() / M_PI);
            if (z.real() > 0) {
                cy_k.real(cy_k.real() * exp(-2 * z.real()));
                cy_k.imag(cy_k.imag() * exp(-2 * z.real()));
            }
            /* v -> -v */
            cy = rotate_i(cy, cy_k, v);
        }
    }

    return cy;
}

inline double cbesi_wrap_e_real(double v, double z) {
    std::complex<double> cy, w;
    if (v != floor(v) && z < 0) {
        return NAN;
    } else {
        w.real(z);
        w.imag(0);
        cy = cbesi_wrap_e(v, w);
        return cy.real();
    }
}

inline float cbesi_wrap_e_real(float v, float z) {
    return cbesi_wrap_e_real(static_cast<double>(v), static_cast<double>(z));
}

inline std::complex<float> cbesi_wrap_e(float v, std::complex<float> z) {
    std::complex<double> res = cbesi_wrap_e(
        static_cast<double>(v), std::complex(static_cast<double>(std::real(z)), static_cast<double>(std::imag(z))));
    return {static_cast<float>(std::real(res)), static_cast<float>(std::imag(res))};
}

inline std::complex<double> cbesi_wrap(double v, std::complex<double> z) {
    int n = 1;
    int kode = 1;
    int sign = 1;
    int nz, ierr;
    std::complex<double> cy, cy_k;

    cy.real(NAN);
    cy.imag(NAN);
    cy_k.real(NAN);
    cy_k.imag(NAN);

    if (isnan(v) || isnan(z.real()) || isnan(z.imag())) {
        return cy;
    }
    if (v < 0) {
        v = -v;
        sign = -1;
    }
    nz = amos::besi(z, v, kode, n, &cy, &ierr);
    do_sferr("iv:", &cy, nz, ierr);
    if (ierr == 2) {
        /* overflow */
        if (z.imag() == 0 && (z.real() >= 0 || v == floor(v))) {
            if (z.real() < 0 && v / 2 != floor(v / 2))
                cy.real(-INFINITY);
            else
                cy.real(INFINITY);
            cy.imag(0);
        } else {
            cy = cbesi_wrap_e(v * sign, z);
            cy.real(cy.real() * INFINITY);
            cy.imag(cy.imag() * INFINITY);
        }
    }

    if (sign == -1) {
        if (!reflect_i(&cy, v)) {
            nz = amos::besk(z, v, kode, n, &cy_k, &ierr);
            do_sferr("iv(kv):", &cy_k, nz, ierr);
            cy = rotate_i(cy, cy_k, v);
        }
    }

    return cy;
}

    inline float cbesi_wrap_real(float v, float z) { return cephes::iv(static_cast<double>(v), static_cast<double>(z)); }

inline std::complex<float> cbesi_wrap(float v, std::complex<float> z) {
    std::complex<double> res = cbesi_wrap(
        static_cast<double>(v), std::complex(static_cast<double>(std::real(z)), static_cast<double>(std::imag(z))));
    return {static_cast<float>(std::real(res)), static_cast<float>(std::imag(res))};
}

inline std::complex<double> cbesj_wrap_e(double v, std::complex<double> z) {
    int n = 1;
    int kode = 2;
    int nz, ierr;
    int sign = 1;
    std::complex<double> cy_j, cy_y;

    cy_j.real(NAN);
    cy_j.imag(NAN);
    cy_y.real(NAN);
    cy_y.imag(NAN);

    if (isnan(v) || isnan(z.real()) || isnan(z.imag())) {
        return cy_j;
    }
    if (v < 0) {
        v = -v;
        sign = -1;
    }
    nz = amos::besj(z, v, kode, n, &cy_j, &ierr);
    do_sferr("jve:", &cy_j, nz, ierr);
    if (sign == -1) {
        if (!reflect_jy(&cy_j, v)) {
            nz = amos::besy(z, v, kode, n, &cy_y, &ierr);
            do_sferr("jve(yve):", &cy_y, nz, ierr);
            cy_j = rotate_jy(cy_j, cy_y, v);
        }
    }
    return cy_j;
}

inline std::complex<double> cbesj_wrap(double v, std::complex<double> z) {
    int n = 1;
    int kode = 1;
    int nz, ierr;
    int sign = 1;
    std::complex<double> cy_j, cy_y;

    cy_j.real(NAN);
    cy_j.imag(NAN);
    cy_y.real(NAN);
    cy_y.imag(NAN);

    if (isnan(v) || isnan(z.real()) || isnan(z.imag())) {
        return cy_j;
    }
    if (v < 0) {
        v = -v;
        sign = -1;
    }
    nz = amos::besj(z, v, kode, n, &cy_j, &ierr);
    do_sferr("jv:", &cy_j, nz, ierr);
    if (ierr == 2) {
        /* overflow */
        cy_j = cbesj_wrap_e(v, z);
        cy_j.real(cy_j.real() * INFINITY);
        cy_j.imag(cy_j.imag() * INFINITY);
    }

    if (sign == -1) {
        if (!reflect_jy(&cy_j, v)) {
            nz = amos::besy(z, v, kode, n, &cy_y, &ierr);
            do_sferr("jv(yv):", &cy_y, nz, ierr);
            cy_j = rotate_jy(cy_j, cy_y, v);
        }
    }
    return cy_j;
}

inline double cbesj_wrap_e_real(double v, double z) {
    std::complex<double> cy, w;
    if (v != floor(v) && z < 0) {
        return NAN;
    } else {
        w.real(z);
        w.imag(0);
        cy = cbesj_wrap_e(v, w);
        return cy.real();
    }
}

inline float cbesj_wrap_e_real(float v, float z) {
    return cbesj_wrap_e_real(static_cast<double>(v), static_cast<double>(z));
}

inline std::complex<float> cbesj_wrap_e(float v, std::complex<float> z) {
    std::complex<double> res = cbesj_wrap_e(
        static_cast<double>(v), std::complex(static_cast<double>(std::real(z)), static_cast<double>(std::imag(z))));
    return {static_cast<float>(std::real(res)), static_cast<float>(std::imag(res))};
}

inline double cbesj_wrap_real(double v, double x) {
    std::complex<double> z, r;

    if (x < 0 && v != (int) v) {
        set_error("yv", SF_ERROR_DOMAIN, NULL);
        return NAN;
    }

    z.real(x);
    z.imag(0);
    r = cbesj_wrap(v, z);
    if (r.real() != r.real()) {
        /* AMOS returned NaN, possibly due to overflow */
        return cephes::jv(v, x);
    }
    return r.real();
}

inline float cbesj_wrap_real(float v, float z) {
    return cbesj_wrap_real(static_cast<double>(v), static_cast<double>(z));
}

inline std::complex<float> cbesj_wrap(float v, std::complex<float> z) {
    std::complex<double> res = cbesj_wrap(
        static_cast<double>(v), std::complex(static_cast<double>(std::real(z)), static_cast<double>(std::imag(z))));
    return {static_cast<float>(std::real(res)), static_cast<float>(std::imag(res))};
}

inline std::complex<double> cbesy_wrap(double v, std::complex<double> z) {
    int n = 1;
    int kode = 1;
    int nz, ierr;
    int sign = 1;
    std::complex<double> cy_y, cy_j;

    cy_j.real(NAN);
    cy_j.imag(NAN);
    cy_y.real(NAN);
    cy_y.imag(NAN);

    if (isnan(v) || isnan(z.real()) || isnan(z.imag())) {
        return cy_y;
    }
    if (v < 0) {
        v = -v;
        sign = -1;
    }

    if (z.real() == 0 && z.imag() == 0) {
        /* overflow */
        cy_y.real(-INFINITY);
        cy_y.imag(0);
        set_error("yv", SF_ERROR_OVERFLOW, NULL);
    } else {
        nz = amos::besy(z, v, kode, n, &cy_y, &ierr);
        do_sferr("yv:", &cy_y, nz, ierr);
        if (ierr == 2) {
            if (z.real() >= 0 && z.imag() == 0) {
                /* overflow */
                cy_y.real(-INFINITY);
                cy_y.imag(0);
            }
        }
    }

    if (sign == -1) {
        if (!reflect_jy(&cy_y, v)) {
            nz = amos::besj(z, v, kode, n, &cy_j, &ierr);
            // F_FUNC(zbesj,ZBESJ)(CADDR(z), &v,  &kode, &n, CADDR(cy_j), &nz, &ierr);
            do_sferr("yv(jv):", &cy_j, nz, ierr);
            cy_y = rotate_jy(cy_y, cy_j, -v);
        }
    }
    return cy_y;
}

inline double cbesy_wrap_real(double v, double x) {
    std::complex<double> z, r;

    if (x < 0.0) {
        set_error("yv", SF_ERROR_DOMAIN, NULL);
        return NAN;
    }

    z.real(x);
    z.imag(0);
    r = cbesy_wrap(v, z);
    if (r.real() != r.real()) {
        /* AMOS returned NaN, possibly due to overflow */
        return cephes::yv(v, x);
    }
    return r.real();
}

inline float cbesy_wrap_real(float v, float z) {
    return cbesy_wrap_real(static_cast<double>(v), static_cast<double>(z));
}

inline std::complex<float> cbesy_wrap(float v, std::complex<float> z) {
    std::complex<double> res = cbesy_wrap(
        static_cast<double>(v), std::complex(static_cast<double>(std::real(z)), static_cast<double>(std::imag(z))));
    return {static_cast<float>(std::real(res)), static_cast<float>(std::imag(res))};
}

inline std::complex<double> cbesy_wrap_e(double v, std::complex<double> z) {
    int n = 1;
    int kode = 2;
    int nz, ierr;
    int sign = 1;
    std::complex<double> cy_y, cy_j;

    cy_j.real(NAN);
    cy_j.imag(NAN);
    cy_y.real(NAN);
    cy_y.imag(NAN);

    if (isnan(v) || isnan(z.real()) || isnan(z.imag())) {
        return cy_y;
    }
    if (v < 0) {
        v = -v;
        sign = -1;
    }
    nz = amos::besy(z, v, kode, n, &cy_y, &ierr);
    do_sferr("yve:", &cy_y, nz, ierr);
    if (ierr == 2) {
        if (z.real() >= 0 && z.imag() == 0) {
            /* overflow */
            cy_y.real(INFINITY);
            cy_y.imag(0);
        }
    }

    if (sign == -1) {
        if (!reflect_jy(&cy_y, v)) {
            nz = amos::besj(z, v, kode, n, &cy_j, &ierr);
            do_sferr("yv(jv):", &cy_j, nz, ierr);
            cy_y = rotate_jy(cy_y, cy_j, -v);
        }
    }
    return cy_y;
}

inline std::complex<float> cbesy_wrap_e(float v, std::complex<float> z) {
    std::complex<double> res = cbesy_wrap_e(
        static_cast<double>(v), std::complex(static_cast<double>(std::real(z)), static_cast<double>(std::imag(z))));
    return {static_cast<float>(std::real(res)), static_cast<float>(std::imag(res))};
}

inline double cbesy_wrap_e_real(double v, double z) {
    std::complex<double> cy, w;
    if (z < 0) {
        return NAN;
    } else {
        w.real(z);
        w.imag(0);
        cy = cbesy_wrap_e(v, w);
        return cy.real();
    }
}

inline float cbesy_wrap_e_real(float v, float z) {
    return cbesy_wrap_e_real(static_cast<double>(v), static_cast<double>(z));
}

inline std::complex<double> cbesk_wrap(double v, std::complex<double> z) {
    int n = 1;
    int kode = 1;
    int nz, ierr;
    std::complex<double> cy;

    cy.real(NAN);
    cy.imag(NAN);

    if (isnan(v) || isnan(z.real()) || isnan(z.imag())) {
        return cy;
    }
    if (v < 0) {
        /* K_v == K_{-v} even for non-integer v */
        v = -v;
    }
    nz = amos::besk(z, v, kode, n, &cy, &ierr);
    do_sferr("kv:", &cy, nz, ierr);
    if (ierr == 2) {
        if (z.real() >= 0 && z.imag() == 0) {
            /* overflow */
            cy.real(INFINITY);
            cy.imag(0);
        }
    }

    return cy;
}

inline std::complex<double> cbesk_wrap_e(double v, std::complex<double> z) {
    int n = 1;
    int kode = 2;
    int nz, ierr;
    std::complex<double> cy;

    cy.real(NAN);
    cy.imag(NAN);

    if (isnan(v) || isnan(z.real()) || isnan(z.imag())) {
        return cy;
    }
    if (v < 0) {
        /* K_v == K_{-v} even for non-integer v */
        v = -v;
    }
    nz = amos::besk(z, v, kode, n, &cy, &ierr);
    do_sferr("kve:", &cy, nz, ierr);
    if (ierr == 2) {
        if (z.real() >= 0 && z.imag() == 0) {
            /* overflow */
            cy.real(INFINITY);
            cy.imag(0);
        }
    }

    return cy;
}

inline double cbesk_wrap_real(double v, double z) {
    std::complex<double> cy, w;
    if (z < 0) {
        return NAN;
    } else if (z == 0) {
        return INFINITY;
    } else if (z > 710 * (1 + fabs(v))) {
        /* Underflow. See uniform expansion https://dlmf.nist.gov/10.41
         * This condition is not a strict bound (it can underflow earlier),
         * rather, we are here working around a restriction in AMOS.
         */
        return 0;
    } else {
        w.real(z);
        w.imag(0);
        cy = cbesk_wrap(v, w);
        return cy.real();
    }
}

inline double cbesk_wrap_real_int(int n, double z) { return cbesk_wrap_real(n, z); }

inline float cbesk_wrap_real(float v, float z) {
    return cbesk_wrap_real(static_cast<double>(v), static_cast<double>(z));
}

inline std::complex<float> cbesk_wrap(float v, std::complex<float> z) {
    std::complex<double> res = cbesk_wrap(
        static_cast<double>(v), std::complex(static_cast<double>(std::real(z)), static_cast<double>(std::imag(z))));
    return {static_cast<float>(std::real(res)), static_cast<float>(std::imag(res))};
}

inline double cbesk_wrap_e_real(double v, double z) {
    std::complex<double> cy, w;
    if (z < 0) {
        return NAN;
    } else if (z == 0) {
        return INFINITY;
    } else {
        w.real(z);
        w.imag(0);
        cy = cbesk_wrap_e(v, w);
        return cy.real();
    }
}

inline float cbesk_wrap_e_real(float v, float z) {
    return cbesk_wrap_e_real(static_cast<double>(v), static_cast<double>(z));
}

inline std::complex<float> cbesk_wrap_e(float v, std::complex<float> z) {
    std::complex<double> res = cbesk_wrap_e(
        static_cast<double>(v), std::complex(static_cast<double>(std::real(z)), static_cast<double>(std::imag(z))));
    return {static_cast<float>(std::real(res)), static_cast<float>(std::imag(res))};
}

inline std::complex<double> cbesh_wrap1(double v, std::complex<double> z) {
    int n = 1;
    int kode = 1;
    int m = 1;
    int nz, ierr;
    int sign = 1;
    std::complex<double> cy;

    cy.real(NAN);
    cy.imag(NAN);

    if (isnan(v) || isnan(z.real()) || isnan(z.imag())) {
        return cy;
    }
    if (v < 0) {
        v = -v;
        sign = -1;
    }
    nz = amos::besh(z, v, kode, m, n, &cy, &ierr);
    do_sferr("hankel1:", &cy, nz, ierr);
    if (sign == -1) {
        cy = rotate(cy, v);
    }
    return cy;
}

inline std::complex<double> cbesh_wrap1_e(double v, std::complex<double> z) {
    int n = 1;
    int kode = 2;
    int m = 1;
    int nz, ierr;
    int sign = 1;
    std::complex<double> cy;

    cy.real(NAN);
    cy.imag(NAN);

    if (isnan(v) || isnan(z.real()) || isnan(z.imag())) {
        return cy;
    }
    if (v < 0) {
        v = -v;
        sign = -1;
    }
    nz = amos::besh(z, v, kode, m, n, &cy, &ierr);
    do_sferr("hankel1e:", &cy, nz, ierr);
    if (sign == -1) {
        cy = rotate(cy, v);
    }
    return cy;
}

inline std::complex<float> cbesh_wrap1(float v, std::complex<float> z) {
    std::complex<double> res = cbesh_wrap1(
        static_cast<double>(v), std::complex(static_cast<double>(std::real(z)), static_cast<double>(std::imag(z))));
    return {static_cast<float>(std::real(res)), static_cast<float>(std::imag(res))};
}

inline std::complex<float> cbesh_wrap1_e(float v, std::complex<float> z) {
    std::complex<double> res = cbesh_wrap1_e(
        static_cast<double>(v), std::complex(static_cast<double>(std::real(z)), static_cast<double>(std::imag(z))));
    return {static_cast<float>(std::real(res)), static_cast<float>(std::imag(res))};
}

inline std::complex<double> cbesh_wrap2(double v, std::complex<double> z) {
    int n = 1;
    int kode = 1;
    int m = 2;
    int nz, ierr;
    int sign = 1;
    std::complex<double> cy;

    cy.real(NAN);
    cy.imag(NAN);

    if (isnan(v) || isnan(z.real()) || isnan(z.imag())) {
        return cy;
    }
    if (v < 0) {
        v = -v;
        sign = -1;
    }
    nz = amos::besh(z, v, kode, m, n, &cy, &ierr);
    do_sferr("hankel2:", &cy, nz, ierr);
    if (sign == -1) {
        cy = rotate(cy, -v);
    }
    return cy;
}

inline std::complex<double> cbesh_wrap2_e(double v, std::complex<double> z) {
    int n = 1;
    int kode = 2;
    int m = 2;
    int nz, ierr;
    int sign = 1;

    std::complex<double> cy{NAN, NAN};
    if (isnan(v) || isnan(z.real()) || isnan(z.imag())) {
        return cy;
    }

    if (v < 0) {
        v = -v;
        sign = -1;
    }
    nz = amos::besh(z, v, kode, m, n, &cy, &ierr);
    do_sferr("hankel2e:", &cy, nz, ierr);
    if (sign == -1) {
        cy = rotate(cy, -v);
    }
    return cy;
}

inline std::complex<float> cbesh_wrap2(float v, std::complex<float> z) {
    std::complex<double> res = cbesh_wrap2(
        static_cast<double>(v), std::complex(static_cast<double>(std::real(z)), static_cast<double>(std::imag(z))));
    return {static_cast<float>(std::real(res)), static_cast<float>(std::imag(res))};
}
=======
>>>>>>> d68238ff

    return SF_ERROR_OK;
}
} // namespace special<|MERGE_RESOLUTION|>--- conflicted
+++ resolved
@@ -1,16 +1,7 @@
 #pragma once
 
 #include "amos/amos.h"
-<<<<<<< HEAD
-#include "cephes/airy.h"
-#include "cephes/jv.h"
-#include "cephes/scipy_iv.h"
-#include "cephes/yv.h"
-#include "config.h"
-
-=======
 #include "error.h"
->>>>>>> d68238ff
 
 namespace special {
 
@@ -33,832 +24,6 @@
     case 5: /* Algorithm termination condition not met */
         return SF_ERROR_NO_RESULT;
     }
-<<<<<<< HEAD
-    return -1;
-}
-
-template <typename T>
-void set_nan_if_no_computation_done(std::complex<T> *v, int ierr) {
-    if (v != NULL && (ierr == 1 || ierr == 2 || ierr == 4 || ierr == 5)) {
-        v->real(NAN);
-        v->imag(NAN);
-    }
-}
-
-template <typename T>
-void do_sferr(const char *name, std::complex<T> *ai, int nz, int ierr) {
-    if (nz != 0 || ierr != 0) {
-        set_error(name, (sf_error_t) ierr_to_sferr(nz, ierr), NULL);
-        set_nan_if_no_computation_done(ai, ierr);
-    }
-}
-
-inline double sin_pi(double x) {
-    if (floor(x) == x && fabs(x) < 1e14) {
-        /* Return 0 when at exact zero, as long as the floating point number is
-         * small enough to distinguish integer points from other points.
-         */
-        return 0;
-    }
-    return sin(M_PI * x);
-}
-
-inline double cos_pi(double x) {
-    double x05 = x + 0.5;
-    if (floor(x05) == x05 && fabs(x) < 1e14) {
-        /* Return 0 when at exact zero, as long as the floating point number is
-         * small enough to distinguish integer points from other points.
-         */
-        return 0;
-    }
-    return cos(M_PI * x);
-}
-
-inline std::complex<double> rotate(std::complex<double> z, double v) {
-    std::complex<double> w;
-    double c = cos_pi(v);
-    double s = sin_pi(v);
-    w.real(z.real() * c - z.imag() * s);
-    w.imag(z.real() * s + z.imag() * c);
-
-    return w;
-}
-
-inline std::complex<double> rotate_jy(std::complex<double> j, std::complex<double> y, double v) {
-    std::complex<double> w;
-    double c = cos_pi(v);
-    double s = sin_pi(v);
-    w.real(j.real() * c - y.real() * s);
-    w.imag(j.imag() * c - y.imag() * s);
-    return w;
-}
-
-inline int reflect_jy(std::complex<double> *jy, double v) {
-    /* NB: Y_v may be huge near negative integers -- so handle exact
-     *     integers carefully
-     */
-    int i;
-    if (v != floor(v))
-        return 0;
-
-    i = v - 16384.0 * floor(v / 16384.0);
-    if (i & 1) {
-        jy->real(-jy->real());
-        jy->imag(-jy->imag());
-    }
-    return 1;
-}
-
-inline int reflect_i(std::complex<double> *ik, double v) {
-    if (v != floor(v))
-        return 0;
-    return 1; /* I is symmetric for integer v */
-}
-
-inline std::complex<double> rotate_i(std::complex<double> i, std::complex<double> k, double v) {
-    std::complex<double> w;
-    double s = sin(v * M_PI) * (2.0 / M_PI);
-    w.real(i.real() + s * k.real());
-    w.imag(i.imag() + s * k.imag());
-    return w;
-}
-
-template <typename T>
-void cairy_wrap(std::complex<T> z, std::complex<T> *ai, std::complex<T> *aip, std::complex<T> *bi,
-                std::complex<T> *bip) {
-    int id = 0;
-    int ierr = 0;
-    int kode = 1;
-    int nz;
-
-    ai->real(NAN);
-    ai->imag(NAN);
-    bi->real(NAN);
-    bi->imag(NAN);
-    aip->real(NAN);
-    aip->imag(NAN);
-    bip->real(NAN);
-    bip->imag(NAN);
-
-    *ai = amos::airy(z, id, kode, &nz, &ierr);
-    do_sferr("airy:", ai, nz, ierr);
-
-    nz = 0;
-    *bi = amos::biry(z, id, kode, &ierr);
-    do_sferr("airy:", bi, nz, ierr);
-
-    id = 1;
-    *aip = amos::airy(z, id, kode, &nz, &ierr);
-    do_sferr("airy:", aip, nz, ierr);
-
-    nz = 0;
-    *bip = amos::biry(z, id, kode, &ierr);
-    do_sferr("airy:", bip, nz, ierr);
-}
-
-template <typename T>
-void cairy_wrap_e(std::complex<T> z, std::complex<T> *ai, std::complex<T> *aip, std::complex<T> *bi,
-                  std::complex<T> *bip) {
-    int id = 0;
-    int kode = 2; /* Exponential scaling */
-    int nz, ierr;
-
-    ai->real(NAN);
-    ai->imag(NAN);
-    bi->real(NAN);
-    bi->imag(NAN);
-    aip->real(NAN);
-    aip->imag(NAN);
-    bip->real(NAN);
-    bip->imag(NAN);
-
-    *ai = amos::airy(z, id, kode, &nz, &ierr);
-    do_sferr("airye:", ai, nz, ierr);
-
-    nz = 0;
-    *bi = amos::biry(z, id, kode, &ierr);
-    do_sferr("airye:", bi, nz, ierr);
-
-    id = 1;
-    *aip = amos::airy(z, id, kode, &nz, &ierr);
-    do_sferr("airye:", aip, nz, ierr);
-
-    nz = 0;
-    *bip = amos::biry(z, id, kode, &ierr);
-    do_sferr("airye:", bip, nz, ierr);
-}
-
-template <typename T>
-void cairy_wrap_e_real(T z, T *ai, T *aip, T *bi, T *bip) {
-    int id = 0;
-    int kode = 2; /* Exponential scaling */
-    int nz, ierr;
-    std::complex<T> cai, caip, cbi, cbip;
-
-    cai.real(NAN);
-    cai.imag(NAN);
-    cbi.real(NAN);
-    cbi.imag(NAN);
-    caip.real(NAN);
-    caip.imag(NAN);
-    cbip.real(NAN);
-    cbip.real(NAN);
-
-    if (z < 0) {
-        *ai = NAN;
-    } else {
-        cai = amos::airy(z, id, kode, &nz, &ierr);
-        do_sferr("airye:", &cai, nz, ierr);
-        *ai = cai.real();
-    }
-
-    nz = 0;
-    cbi = amos::biry(z, id, kode, &ierr);
-    do_sferr("airye:", &cbi, nz, ierr);
-    *bi = std::real(cbi);
-
-    id = 1;
-    if (z < 0) {
-        *aip = NAN;
-    } else {
-        caip = amos::airy(z, id, kode, &nz, &ierr);
-        do_sferr("airye:", &caip, nz, ierr);
-        *aip = std::real(caip);
-    }
-
-    nz = 0;
-    cbip = amos::biry(z, id, kode, &ierr);
-    do_sferr("airye:", &cbip, nz, ierr);
-    *bip = cbip.real();
-}
-
-template <typename T>
-void airy_wrap(T x, T *ai, T *aip, T *bi, T *bip) {
-    std::complex<T> z, zai, zaip, zbi, zbip;
-    /* For small arguments, use Cephes as it's slightly faster.
-     * For large arguments, use AMOS as it's more accurate.
-     */
-    if (x < -10 || x > 10) {
-        z.real(x);
-        z.imag(0);
-        cairy_wrap(z, &zai, &zaip, &zbi, &zbip);
-        *ai = zai.real();
-        *aip = zaip.real();
-        *bi = zbi.real();
-        *bip = zbip.real();
-    } else {
-        cephes::airy(x, ai, aip, bi, bip);
-    }
-}
-
-inline std::complex<double> cbesi_wrap_e(double v, std::complex<double> z) {
-    int n = 1;
-    int kode = 2;
-    int sign = 1;
-    int nz, ierr;
-    std::complex<double> cy, cy_k;
-
-    cy.real(NAN);
-    cy.imag(NAN);
-    cy_k.real(NAN);
-    cy_k.imag(NAN);
-
-    if (isnan(v) || isnan(z.real()) || isnan(z.imag())) {
-        return cy;
-    }
-    if (v < 0) {
-        v = -v;
-        sign = -1;
-    }
-    nz = amos::besi(z, v, kode, n, &cy, &ierr);
-    do_sferr("ive:", &cy, nz, ierr);
-
-    if (sign == -1) {
-        if (!reflect_i(&cy, v)) {
-            nz = amos::besk(z, v, kode, n, &cy_k, &ierr);
-            do_sferr("ive(kv):", &cy_k, nz, ierr);
-            /* adjust scaling to match zbesi */
-            cy_k = rotate(cy_k, -z.imag() / M_PI);
-            if (z.real() > 0) {
-                cy_k.real(cy_k.real() * exp(-2 * z.real()));
-                cy_k.imag(cy_k.imag() * exp(-2 * z.real()));
-            }
-            /* v -> -v */
-            cy = rotate_i(cy, cy_k, v);
-        }
-    }
-
-    return cy;
-}
-
-inline double cbesi_wrap_e_real(double v, double z) {
-    std::complex<double> cy, w;
-    if (v != floor(v) && z < 0) {
-        return NAN;
-    } else {
-        w.real(z);
-        w.imag(0);
-        cy = cbesi_wrap_e(v, w);
-        return cy.real();
-    }
-}
-
-inline float cbesi_wrap_e_real(float v, float z) {
-    return cbesi_wrap_e_real(static_cast<double>(v), static_cast<double>(z));
-}
-
-inline std::complex<float> cbesi_wrap_e(float v, std::complex<float> z) {
-    std::complex<double> res = cbesi_wrap_e(
-        static_cast<double>(v), std::complex(static_cast<double>(std::real(z)), static_cast<double>(std::imag(z))));
-    return {static_cast<float>(std::real(res)), static_cast<float>(std::imag(res))};
-}
-
-inline std::complex<double> cbesi_wrap(double v, std::complex<double> z) {
-    int n = 1;
-    int kode = 1;
-    int sign = 1;
-    int nz, ierr;
-    std::complex<double> cy, cy_k;
-
-    cy.real(NAN);
-    cy.imag(NAN);
-    cy_k.real(NAN);
-    cy_k.imag(NAN);
-
-    if (isnan(v) || isnan(z.real()) || isnan(z.imag())) {
-        return cy;
-    }
-    if (v < 0) {
-        v = -v;
-        sign = -1;
-    }
-    nz = amos::besi(z, v, kode, n, &cy, &ierr);
-    do_sferr("iv:", &cy, nz, ierr);
-    if (ierr == 2) {
-        /* overflow */
-        if (z.imag() == 0 && (z.real() >= 0 || v == floor(v))) {
-            if (z.real() < 0 && v / 2 != floor(v / 2))
-                cy.real(-INFINITY);
-            else
-                cy.real(INFINITY);
-            cy.imag(0);
-        } else {
-            cy = cbesi_wrap_e(v * sign, z);
-            cy.real(cy.real() * INFINITY);
-            cy.imag(cy.imag() * INFINITY);
-        }
-    }
-
-    if (sign == -1) {
-        if (!reflect_i(&cy, v)) {
-            nz = amos::besk(z, v, kode, n, &cy_k, &ierr);
-            do_sferr("iv(kv):", &cy_k, nz, ierr);
-            cy = rotate_i(cy, cy_k, v);
-        }
-    }
-
-    return cy;
-}
-
-    inline float cbesi_wrap_real(float v, float z) { return cephes::iv(static_cast<double>(v), static_cast<double>(z)); }
-
-inline std::complex<float> cbesi_wrap(float v, std::complex<float> z) {
-    std::complex<double> res = cbesi_wrap(
-        static_cast<double>(v), std::complex(static_cast<double>(std::real(z)), static_cast<double>(std::imag(z))));
-    return {static_cast<float>(std::real(res)), static_cast<float>(std::imag(res))};
-}
-
-inline std::complex<double> cbesj_wrap_e(double v, std::complex<double> z) {
-    int n = 1;
-    int kode = 2;
-    int nz, ierr;
-    int sign = 1;
-    std::complex<double> cy_j, cy_y;
-
-    cy_j.real(NAN);
-    cy_j.imag(NAN);
-    cy_y.real(NAN);
-    cy_y.imag(NAN);
-
-    if (isnan(v) || isnan(z.real()) || isnan(z.imag())) {
-        return cy_j;
-    }
-    if (v < 0) {
-        v = -v;
-        sign = -1;
-    }
-    nz = amos::besj(z, v, kode, n, &cy_j, &ierr);
-    do_sferr("jve:", &cy_j, nz, ierr);
-    if (sign == -1) {
-        if (!reflect_jy(&cy_j, v)) {
-            nz = amos::besy(z, v, kode, n, &cy_y, &ierr);
-            do_sferr("jve(yve):", &cy_y, nz, ierr);
-            cy_j = rotate_jy(cy_j, cy_y, v);
-        }
-    }
-    return cy_j;
-}
-
-inline std::complex<double> cbesj_wrap(double v, std::complex<double> z) {
-    int n = 1;
-    int kode = 1;
-    int nz, ierr;
-    int sign = 1;
-    std::complex<double> cy_j, cy_y;
-
-    cy_j.real(NAN);
-    cy_j.imag(NAN);
-    cy_y.real(NAN);
-    cy_y.imag(NAN);
-
-    if (isnan(v) || isnan(z.real()) || isnan(z.imag())) {
-        return cy_j;
-    }
-    if (v < 0) {
-        v = -v;
-        sign = -1;
-    }
-    nz = amos::besj(z, v, kode, n, &cy_j, &ierr);
-    do_sferr("jv:", &cy_j, nz, ierr);
-    if (ierr == 2) {
-        /* overflow */
-        cy_j = cbesj_wrap_e(v, z);
-        cy_j.real(cy_j.real() * INFINITY);
-        cy_j.imag(cy_j.imag() * INFINITY);
-    }
-
-    if (sign == -1) {
-        if (!reflect_jy(&cy_j, v)) {
-            nz = amos::besy(z, v, kode, n, &cy_y, &ierr);
-            do_sferr("jv(yv):", &cy_y, nz, ierr);
-            cy_j = rotate_jy(cy_j, cy_y, v);
-        }
-    }
-    return cy_j;
-}
-
-inline double cbesj_wrap_e_real(double v, double z) {
-    std::complex<double> cy, w;
-    if (v != floor(v) && z < 0) {
-        return NAN;
-    } else {
-        w.real(z);
-        w.imag(0);
-        cy = cbesj_wrap_e(v, w);
-        return cy.real();
-    }
-}
-
-inline float cbesj_wrap_e_real(float v, float z) {
-    return cbesj_wrap_e_real(static_cast<double>(v), static_cast<double>(z));
-}
-
-inline std::complex<float> cbesj_wrap_e(float v, std::complex<float> z) {
-    std::complex<double> res = cbesj_wrap_e(
-        static_cast<double>(v), std::complex(static_cast<double>(std::real(z)), static_cast<double>(std::imag(z))));
-    return {static_cast<float>(std::real(res)), static_cast<float>(std::imag(res))};
-}
-
-inline double cbesj_wrap_real(double v, double x) {
-    std::complex<double> z, r;
-
-    if (x < 0 && v != (int) v) {
-        set_error("yv", SF_ERROR_DOMAIN, NULL);
-        return NAN;
-    }
-
-    z.real(x);
-    z.imag(0);
-    r = cbesj_wrap(v, z);
-    if (r.real() != r.real()) {
-        /* AMOS returned NaN, possibly due to overflow */
-        return cephes::jv(v, x);
-    }
-    return r.real();
-}
-
-inline float cbesj_wrap_real(float v, float z) {
-    return cbesj_wrap_real(static_cast<double>(v), static_cast<double>(z));
-}
-
-inline std::complex<float> cbesj_wrap(float v, std::complex<float> z) {
-    std::complex<double> res = cbesj_wrap(
-        static_cast<double>(v), std::complex(static_cast<double>(std::real(z)), static_cast<double>(std::imag(z))));
-    return {static_cast<float>(std::real(res)), static_cast<float>(std::imag(res))};
-}
-
-inline std::complex<double> cbesy_wrap(double v, std::complex<double> z) {
-    int n = 1;
-    int kode = 1;
-    int nz, ierr;
-    int sign = 1;
-    std::complex<double> cy_y, cy_j;
-
-    cy_j.real(NAN);
-    cy_j.imag(NAN);
-    cy_y.real(NAN);
-    cy_y.imag(NAN);
-
-    if (isnan(v) || isnan(z.real()) || isnan(z.imag())) {
-        return cy_y;
-    }
-    if (v < 0) {
-        v = -v;
-        sign = -1;
-    }
-
-    if (z.real() == 0 && z.imag() == 0) {
-        /* overflow */
-        cy_y.real(-INFINITY);
-        cy_y.imag(0);
-        set_error("yv", SF_ERROR_OVERFLOW, NULL);
-    } else {
-        nz = amos::besy(z, v, kode, n, &cy_y, &ierr);
-        do_sferr("yv:", &cy_y, nz, ierr);
-        if (ierr == 2) {
-            if (z.real() >= 0 && z.imag() == 0) {
-                /* overflow */
-                cy_y.real(-INFINITY);
-                cy_y.imag(0);
-            }
-        }
-    }
-
-    if (sign == -1) {
-        if (!reflect_jy(&cy_y, v)) {
-            nz = amos::besj(z, v, kode, n, &cy_j, &ierr);
-            // F_FUNC(zbesj,ZBESJ)(CADDR(z), &v,  &kode, &n, CADDR(cy_j), &nz, &ierr);
-            do_sferr("yv(jv):", &cy_j, nz, ierr);
-            cy_y = rotate_jy(cy_y, cy_j, -v);
-        }
-    }
-    return cy_y;
-}
-
-inline double cbesy_wrap_real(double v, double x) {
-    std::complex<double> z, r;
-
-    if (x < 0.0) {
-        set_error("yv", SF_ERROR_DOMAIN, NULL);
-        return NAN;
-    }
-
-    z.real(x);
-    z.imag(0);
-    r = cbesy_wrap(v, z);
-    if (r.real() != r.real()) {
-        /* AMOS returned NaN, possibly due to overflow */
-        return cephes::yv(v, x);
-    }
-    return r.real();
-}
-
-inline float cbesy_wrap_real(float v, float z) {
-    return cbesy_wrap_real(static_cast<double>(v), static_cast<double>(z));
-}
-
-inline std::complex<float> cbesy_wrap(float v, std::complex<float> z) {
-    std::complex<double> res = cbesy_wrap(
-        static_cast<double>(v), std::complex(static_cast<double>(std::real(z)), static_cast<double>(std::imag(z))));
-    return {static_cast<float>(std::real(res)), static_cast<float>(std::imag(res))};
-}
-
-inline std::complex<double> cbesy_wrap_e(double v, std::complex<double> z) {
-    int n = 1;
-    int kode = 2;
-    int nz, ierr;
-    int sign = 1;
-    std::complex<double> cy_y, cy_j;
-
-    cy_j.real(NAN);
-    cy_j.imag(NAN);
-    cy_y.real(NAN);
-    cy_y.imag(NAN);
-
-    if (isnan(v) || isnan(z.real()) || isnan(z.imag())) {
-        return cy_y;
-    }
-    if (v < 0) {
-        v = -v;
-        sign = -1;
-    }
-    nz = amos::besy(z, v, kode, n, &cy_y, &ierr);
-    do_sferr("yve:", &cy_y, nz, ierr);
-    if (ierr == 2) {
-        if (z.real() >= 0 && z.imag() == 0) {
-            /* overflow */
-            cy_y.real(INFINITY);
-            cy_y.imag(0);
-        }
-    }
-
-    if (sign == -1) {
-        if (!reflect_jy(&cy_y, v)) {
-            nz = amos::besj(z, v, kode, n, &cy_j, &ierr);
-            do_sferr("yv(jv):", &cy_j, nz, ierr);
-            cy_y = rotate_jy(cy_y, cy_j, -v);
-        }
-    }
-    return cy_y;
-}
-
-inline std::complex<float> cbesy_wrap_e(float v, std::complex<float> z) {
-    std::complex<double> res = cbesy_wrap_e(
-        static_cast<double>(v), std::complex(static_cast<double>(std::real(z)), static_cast<double>(std::imag(z))));
-    return {static_cast<float>(std::real(res)), static_cast<float>(std::imag(res))};
-}
-
-inline double cbesy_wrap_e_real(double v, double z) {
-    std::complex<double> cy, w;
-    if (z < 0) {
-        return NAN;
-    } else {
-        w.real(z);
-        w.imag(0);
-        cy = cbesy_wrap_e(v, w);
-        return cy.real();
-    }
-}
-
-inline float cbesy_wrap_e_real(float v, float z) {
-    return cbesy_wrap_e_real(static_cast<double>(v), static_cast<double>(z));
-}
-
-inline std::complex<double> cbesk_wrap(double v, std::complex<double> z) {
-    int n = 1;
-    int kode = 1;
-    int nz, ierr;
-    std::complex<double> cy;
-
-    cy.real(NAN);
-    cy.imag(NAN);
-
-    if (isnan(v) || isnan(z.real()) || isnan(z.imag())) {
-        return cy;
-    }
-    if (v < 0) {
-        /* K_v == K_{-v} even for non-integer v */
-        v = -v;
-    }
-    nz = amos::besk(z, v, kode, n, &cy, &ierr);
-    do_sferr("kv:", &cy, nz, ierr);
-    if (ierr == 2) {
-        if (z.real() >= 0 && z.imag() == 0) {
-            /* overflow */
-            cy.real(INFINITY);
-            cy.imag(0);
-        }
-    }
-
-    return cy;
-}
-
-inline std::complex<double> cbesk_wrap_e(double v, std::complex<double> z) {
-    int n = 1;
-    int kode = 2;
-    int nz, ierr;
-    std::complex<double> cy;
-
-    cy.real(NAN);
-    cy.imag(NAN);
-
-    if (isnan(v) || isnan(z.real()) || isnan(z.imag())) {
-        return cy;
-    }
-    if (v < 0) {
-        /* K_v == K_{-v} even for non-integer v */
-        v = -v;
-    }
-    nz = amos::besk(z, v, kode, n, &cy, &ierr);
-    do_sferr("kve:", &cy, nz, ierr);
-    if (ierr == 2) {
-        if (z.real() >= 0 && z.imag() == 0) {
-            /* overflow */
-            cy.real(INFINITY);
-            cy.imag(0);
-        }
-    }
-
-    return cy;
-}
-
-inline double cbesk_wrap_real(double v, double z) {
-    std::complex<double> cy, w;
-    if (z < 0) {
-        return NAN;
-    } else if (z == 0) {
-        return INFINITY;
-    } else if (z > 710 * (1 + fabs(v))) {
-        /* Underflow. See uniform expansion https://dlmf.nist.gov/10.41
-         * This condition is not a strict bound (it can underflow earlier),
-         * rather, we are here working around a restriction in AMOS.
-         */
-        return 0;
-    } else {
-        w.real(z);
-        w.imag(0);
-        cy = cbesk_wrap(v, w);
-        return cy.real();
-    }
-}
-
-inline double cbesk_wrap_real_int(int n, double z) { return cbesk_wrap_real(n, z); }
-
-inline float cbesk_wrap_real(float v, float z) {
-    return cbesk_wrap_real(static_cast<double>(v), static_cast<double>(z));
-}
-
-inline std::complex<float> cbesk_wrap(float v, std::complex<float> z) {
-    std::complex<double> res = cbesk_wrap(
-        static_cast<double>(v), std::complex(static_cast<double>(std::real(z)), static_cast<double>(std::imag(z))));
-    return {static_cast<float>(std::real(res)), static_cast<float>(std::imag(res))};
-}
-
-inline double cbesk_wrap_e_real(double v, double z) {
-    std::complex<double> cy, w;
-    if (z < 0) {
-        return NAN;
-    } else if (z == 0) {
-        return INFINITY;
-    } else {
-        w.real(z);
-        w.imag(0);
-        cy = cbesk_wrap_e(v, w);
-        return cy.real();
-    }
-}
-
-inline float cbesk_wrap_e_real(float v, float z) {
-    return cbesk_wrap_e_real(static_cast<double>(v), static_cast<double>(z));
-}
-
-inline std::complex<float> cbesk_wrap_e(float v, std::complex<float> z) {
-    std::complex<double> res = cbesk_wrap_e(
-        static_cast<double>(v), std::complex(static_cast<double>(std::real(z)), static_cast<double>(std::imag(z))));
-    return {static_cast<float>(std::real(res)), static_cast<float>(std::imag(res))};
-}
-
-inline std::complex<double> cbesh_wrap1(double v, std::complex<double> z) {
-    int n = 1;
-    int kode = 1;
-    int m = 1;
-    int nz, ierr;
-    int sign = 1;
-    std::complex<double> cy;
-
-    cy.real(NAN);
-    cy.imag(NAN);
-
-    if (isnan(v) || isnan(z.real()) || isnan(z.imag())) {
-        return cy;
-    }
-    if (v < 0) {
-        v = -v;
-        sign = -1;
-    }
-    nz = amos::besh(z, v, kode, m, n, &cy, &ierr);
-    do_sferr("hankel1:", &cy, nz, ierr);
-    if (sign == -1) {
-        cy = rotate(cy, v);
-    }
-    return cy;
-}
-
-inline std::complex<double> cbesh_wrap1_e(double v, std::complex<double> z) {
-    int n = 1;
-    int kode = 2;
-    int m = 1;
-    int nz, ierr;
-    int sign = 1;
-    std::complex<double> cy;
-
-    cy.real(NAN);
-    cy.imag(NAN);
-
-    if (isnan(v) || isnan(z.real()) || isnan(z.imag())) {
-        return cy;
-    }
-    if (v < 0) {
-        v = -v;
-        sign = -1;
-    }
-    nz = amos::besh(z, v, kode, m, n, &cy, &ierr);
-    do_sferr("hankel1e:", &cy, nz, ierr);
-    if (sign == -1) {
-        cy = rotate(cy, v);
-    }
-    return cy;
-}
-
-inline std::complex<float> cbesh_wrap1(float v, std::complex<float> z) {
-    std::complex<double> res = cbesh_wrap1(
-        static_cast<double>(v), std::complex(static_cast<double>(std::real(z)), static_cast<double>(std::imag(z))));
-    return {static_cast<float>(std::real(res)), static_cast<float>(std::imag(res))};
-}
-
-inline std::complex<float> cbesh_wrap1_e(float v, std::complex<float> z) {
-    std::complex<double> res = cbesh_wrap1_e(
-        static_cast<double>(v), std::complex(static_cast<double>(std::real(z)), static_cast<double>(std::imag(z))));
-    return {static_cast<float>(std::real(res)), static_cast<float>(std::imag(res))};
-}
-
-inline std::complex<double> cbesh_wrap2(double v, std::complex<double> z) {
-    int n = 1;
-    int kode = 1;
-    int m = 2;
-    int nz, ierr;
-    int sign = 1;
-    std::complex<double> cy;
-
-    cy.real(NAN);
-    cy.imag(NAN);
-
-    if (isnan(v) || isnan(z.real()) || isnan(z.imag())) {
-        return cy;
-    }
-    if (v < 0) {
-        v = -v;
-        sign = -1;
-    }
-    nz = amos::besh(z, v, kode, m, n, &cy, &ierr);
-    do_sferr("hankel2:", &cy, nz, ierr);
-    if (sign == -1) {
-        cy = rotate(cy, -v);
-    }
-    return cy;
-}
-
-inline std::complex<double> cbesh_wrap2_e(double v, std::complex<double> z) {
-    int n = 1;
-    int kode = 2;
-    int m = 2;
-    int nz, ierr;
-    int sign = 1;
-
-    std::complex<double> cy{NAN, NAN};
-    if (isnan(v) || isnan(z.real()) || isnan(z.imag())) {
-        return cy;
-    }
-
-    if (v < 0) {
-        v = -v;
-        sign = -1;
-    }
-    nz = amos::besh(z, v, kode, m, n, &cy, &ierr);
-    do_sferr("hankel2e:", &cy, nz, ierr);
-    if (sign == -1) {
-        cy = rotate(cy, -v);
-    }
-    return cy;
-}
-
-inline std::complex<float> cbesh_wrap2(float v, std::complex<float> z) {
-    std::complex<double> res = cbesh_wrap2(
-        static_cast<double>(v), std::complex(static_cast<double>(std::real(z)), static_cast<double>(std::imag(z))));
-    return {static_cast<float>(std::real(res)), static_cast<float>(std::imag(res))};
-}
-=======
->>>>>>> d68238ff
 
     return SF_ERROR_OK;
 }

--- conflicted
+++ resolved
@@ -364,7 +364,6 @@
     return to_ccomplex(special::sph_harm(static_cast<long>(m), static_cast<long>(n), theta, phi));
 }
 
-<<<<<<< HEAD
 double cephes_hyp2f1_wrap(double a, double b, double c, double x) {
     return special::cephes::hyp2f1(a, b, c, x);
 }
@@ -522,6 +521,4 @@
 }
 
 double gammaln_wrap(double x) { return special::gammaln(x); }
-=======
-double special_wright_bessel(double a, double b, double x) { return special::wright_bessel(a, b, x); }
->>>>>>> 23eb8382
+double special_wright_bessel(double a, double b, double x) { return special::wright_bessel(a, b, x); }
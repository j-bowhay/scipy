fitpack_src = [
  'fitpack/bispeu.f',
  'fitpack/bispev.f',
  'fitpack/clocur.f',
  'fitpack/cocosp.f',
  'fitpack/concon.f',
  'fitpack/concur.f',
  'fitpack/cualde.f',
  'fitpack/curev.f',
  'fitpack/curfit.f',
  'fitpack/dblint.f',
  'fitpack/evapol.f',
  'fitpack/fourco.f',
  'fitpack/fpader.f',
  'fitpack/fpadno.f',
  'fitpack/fpadpo.f',
  'fitpack/fpback.f',
  'fitpack/fpbacp.f',
  'fitpack/fpbfout.f',
  'fitpack/fpbisp.f',
  'fitpack/fpbspl.f',
  'fitpack/fpchec.f',
  'fitpack/fpched.f',
  'fitpack/fpchep.f',
  'fitpack/fpclos.f',
  'fitpack/fpcoco.f',
  'fitpack/fpcons.f',
  'fitpack/fpcosp.f',
  'fitpack/fpcsin.f',
  'fitpack/fpcurf.f',
  'fitpack/fpcuro.f',
  'fitpack/fpcyt1.f',
  'fitpack/fpcyt2.f',
  'fitpack/fpdeno.f',
  'fitpack/fpdisc.f',
  'fitpack/fpfrno.f',
  'fitpack/fpgivs.f',
  'fitpack/fpgrdi.f',
  'fitpack/fpgrpa.f',
  'fitpack/fpgrre.f',
  'fitpack/fpgrsp.f',
  'fitpack/fpinst.f',
  'fitpack/fpintb.f',
  'fitpack/fpknot.f',
  'fitpack/fpopdi.f',
  'fitpack/fpopsp.f',
  'fitpack/fporde.f',
  'fitpack/fppara.f',
  'fitpack/fppasu.f',
  'fitpack/fpperi.f',
  'fitpack/fppocu.f',
  'fitpack/fppogr.f',
  'fitpack/fppola.f',
  'fitpack/fprank.f',
  'fitpack/fprati.f',
  'fitpack/fpregr.f',
  'fitpack/fprota.f',
  'fitpack/fprppo.f',
  'fitpack/fprpsp.f',
  'fitpack/fpseno.f',
  'fitpack/fpspgr.f',
  'fitpack/fpsphe.f',
  'fitpack/fpsuev.f',
  'fitpack/fpsurf.f',
  'fitpack/fpsysy.f',
  'fitpack/fptrnp.f',
  'fitpack/fptrpe.f',
  'fitpack/insert.f',
  'fitpack/parcur.f',
  'fitpack/parder.f',
  'fitpack/pardeu.f',
  'fitpack/parsur.f',
  'fitpack/percur.f',
  'fitpack/pogrid.f',
  'fitpack/polar.f',
  'fitpack/profil.f',
  'fitpack/regrid.f',
  'fitpack/spalde.f',
  'fitpack/spgrid.f',
  'fitpack/sphere.f',
  'fitpack/splder.f',
  'fitpack/splev.f',
  'fitpack/splint.f',
  'fitpack/sproot.f',
  'fitpack/surev.f',
  'fitpack/surfit.f',
  'fitpack/pardtc.f'
]

# TODO: Add flags for 64 bit ints
fitpack_lib = static_library('fitpack_lib',
  fitpack_src,
  fortran_args: _fflag_Wno_maybe_uninitialized,
  override_options: ['b_lto=false'],
  gnu_symbol_visibility: 'hidden',
)

py3.extension_module('interpnd',
  spt_cython_gen.process('interpnd.pyx'),
  c_args: [Wno_discarded_qualifiers, cython_c_args],
  dependencies: np_dep,
  link_args: version_link_args,
  install: true,
  subdir: 'scipy/interpolate'
)

py3.extension_module('_ppoly',
  linalg_cython_gen.process('_ppoly.pyx'),
  c_args: cython_c_args,
  dependencies: np_dep,
  link_args: version_link_args,
  install: true,
  subdir: 'scipy/interpolate'
)

py3.extension_module('_rgi_cython',
  linalg_cython_gen.process('_rgi_cython.pyx'),
  c_args: cython_c_args,
  dependencies: np_dep,
  install: true,
  subdir: 'scipy/interpolate'
)

__fitpack_lib = static_library('__fitpack',
    ['src/__fitpack.h', 'src/__fitpack.cc'],
    dependencies:[lapack, np_dep, py3_dep]
)

__fitpack_dep = declare_dependency(
    link_with: __fitpack_lib,
)

py3.extension_module('_bspl',
  cython_gen_cpp.process('_bspl.pyx'),
  cpp_args: cython_cpp_args,
  include_directories: 'src/',
  dependencies: [lapack, np_dep, __fitpack_dep],
  link_args: version_link_args,
  install: true,
  subdir: 'scipy/interpolate'
)

# TODO: Add flags for 64 bit ints
py3.extension_module('_fitpack',
  ['src/_fitpackmodule.c'],
  link_with: [fitpack_lib],
  include_directories: 'src/',
  dependencies: np_dep,
  link_args: version_link_args,
  link_language: 'fortran',
  install: true,
  subdir: 'scipy/interpolate'
)

# TODO: Add flags for 64 bit ints
py3.extension_module('_dfitpack',
  f2py_gen.process('src/dfitpack.pyf'),
  c_args: [Wno_unused_variable],
  link_args: version_link_args,
  dependencies: [lapack_dep, fortranobject_dep],
  link_with: [fitpack_lib],
  override_options: ['b_lto=false'],
  install: true,
  link_language: 'fortran',
  subdir: 'scipy/interpolate'
)

if use_pythran
  py3.extension_module('_rbfinterp_pythran',
    pythran_gen.process('_rbfinterp_pythran.py'),
    cpp_args: cpp_args_pythran,
    dependencies: [pythran_dep, np_dep],
    link_args: version_link_args,
    install: true,
    subdir: 'scipy/interpolate'
  )
else
  py3.install_sources(
    ['_rbfinterp_pythran.py'],
    subdir: 'scipy/interpolate'
  )
endif

py3.install_sources([
    '__init__.py',
    '_bsplines.py',
    '_bary_rational.py',
    '_cubic.py',
    '_fitpack_impl.py',
    '_fitpack_py.py',
    '_fitpack2.py',
<<<<<<< HEAD
    '_iwd.py',
    '_interpnd_info.py',
=======
    '_fitpack_repro.py',
>>>>>>> 7da4a39d
    '_interpolate.py',
    '_ndgriddata.py',
    '_pade.py',
    '_polyint.py',
    '_rbf.py',
    '_rbfinterp.py',
    '_rgi.py',
    '_ndbspline.py',
    'dfitpack.py',
    'fitpack.py',
    'fitpack2.py',
    'interpolate.py',
    'ndgriddata.py',
    'polyint.py',
    'rbf.py'
  ],
  subdir: 'scipy/interpolate'
)

subdir('tests')<|MERGE_RESOLUTION|>--- conflicted
+++ resolved
@@ -189,12 +189,9 @@
     '_fitpack_impl.py',
     '_fitpack_py.py',
     '_fitpack2.py',
-<<<<<<< HEAD
+    '_fitpack_repro.py',
     '_iwd.py',
     '_interpnd_info.py',
-=======
-    '_fitpack_repro.py',
->>>>>>> 7da4a39d
     '_interpolate.py',
     '_ndgriddata.py',
     '_pade.py',

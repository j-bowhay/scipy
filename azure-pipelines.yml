--- conflicted
+++ resolved
@@ -103,63 +103,6 @@
         test_mode: fast
         numpy_spec: "numpy==1.21.6"
         use_sdist: true
-<<<<<<< HEAD
-  - job: Lint
-    condition: and(succeeded(), ne(variables['Build.SourceBranch'], 'refs/heads/main'))  # skip for PR merges
-    pool:
-      vmImage: 'ubuntu-22.04'
-    steps:
-=======
-  - job: wheel_optimized_gcc8
-    timeoutInMinutes: 90
-    pool:
-      vmImage: 'ubuntu-20.04'  # 22.04 does not have gfortran-8
-    variables:
-      # The following is needed for optimized "-OO" test run but since we use
-      # pytest-xdist plugin for load scheduling its workers don't pick up the
-      # flag. This environment variable starts all Py instances in -OO mode.
-      PYTHONOPTIMIZE: 2
-      # Use gcc version 6
-      CC: gcc-8
-      CXX: g++-8
-      FC: gfortran-8
-    steps:
-    - script: |
-        set -euo pipefail
-        sudo apt update -y
-        sudo apt install -y g++-8 gcc-8 gfortran-8
-      displayName: 'Install GCC 8'
->>>>>>> e39f7b64
-    - task: UsePythonVersion@0
-      inputs:
-        versionSpec: '3.9'
-        addToPath: true
-        architecture: 'x64'
-<<<<<<< HEAD
-    - script: >-
-        python -m pip install ruff cython-lint
-      displayName: 'Install tools'
-      failOnStderr: false
-    - script: |
-        set -euo pipefail
-        # for Travis CI we used to do: git fetch --unshallow
-        # but apparently Azure clones are not as shallow
-        # so does not appear to be needed to fetch maintenance
-        # branches (which Azure logs show being checked out
-        # in Checkout stage)
-        python tools/lint.py --diff-against origin/$(System.PullRequest.TargetBranch)
-        tools/unicode-check.py
-        tools/check_test_name.py
-      displayName: 'Run Lint Checks'
-      failOnStderr: true
-=======
-    - template: ci/azure-travis-template.yaml
-      parameters:
-        test_mode: fast
-        numpy_spec: "numpy==1.21.6"
-        use_wheel: true
-
->>>>>>> e39f7b64
   - job: Linux_Python_39_32bit_full
     timeoutInMinutes: 90
     condition: and(succeeded(), ne(variables['Build.SourceBranch'], 'refs/heads/main'))  # skip for PR merges
